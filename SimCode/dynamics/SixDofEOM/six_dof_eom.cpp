/*
Copyright (c) 2016, Autonomous Vehicle Systems Lab, Univeristy of Colorado at Boulder

Permission to use, copy, modify, and/or distribute this software for any
purpose with or without fee is hereby granted, provided that the above
copyright notice and this permission notice appear in all copies.

THE SOFTWARE IS PROVIDED "AS IS" AND THE AUTHOR DISCLAIMS ALL WARRANTIES
WITH REGARD TO THIS SOFTWARE INCLUDING ALL IMPLIED WARRANTIES OF
MERCHANTABILITY AND FITNESS. IN NO EVENT SHALL THE AUTHOR BE LIABLE FOR
ANY SPECIAL, DIRECT, INDIRECT, OR CONSEQUENTIAL DAMAGES OR ANY DAMAGES
WHATSOEVER RESULTING FROM LOSS OF USE, DATA OR PROFITS, WHETHER IN AN
ACTION OF CONTRACT, NEGLIGENCE OR OTHER TORTIOUS ACTION, ARISING OUT OF
OR IN CONNECTION WITH THE USE OR PERFORMANCE OF THIS SOFTWARE.

*/
#include "dynamics/SixDofEOM/six_dof_eom.h"
#include "environment/spice/spice_interface.h"
#include "architecture/messaging/system_messaging.h"
#include "utilities/linearAlgebra.h"
#include "utilities/rigidBodyKinematics.h"
#include <cstring>
#include <iostream>
#include <math.h>
#include "architecture/messaging/system_messaging.h"

/*--------------------------------------------------------------------------------------------------*/
// GravityBodyData implementation

/*!
 @brief Use this constructor to use the class as the old structure. Should be deprecated soon.
 */
GravityBodyData::GravityBodyData()
{
    this->UseSphericalHarmParams = false;
    this->_coeff_loader = nullptr;
    this->_spherHarm = nullptr;
	IsCentralBody = false;
	IsDisplayBody = false;
	UseJParams = false;
	UseSphericalHarmParams = false;
	memset(PosFromEphem, 0x0, 3 * sizeof(double));
	memset(VelFromEphem, 0x0, 3 * sizeof(double));
	memset(J20002Pfix, 0x0, 9*sizeof(double));        //!<          Transformation matrix from J2000 to planet-fixed
	memset(J20002Pfix_dot, 0x0, 9 * sizeof(double));    //!<          Derivative of the transformation matrix from J2000 to planet-fixed
	memset(posRelDisplay, 0x0, 3 * sizeof(double));        //!< [m]      Position of planet relative to display frame
	memset(velRelDisplay, 0x0, 3 * sizeof(double));        //!< [m]      Velocity of planet relative to display frame
	mu=0;                      //!< [m3/s^2] central body gravitational param
	ephemTime=0;               //!< [s]      Ephemeris time for the body in question
	ephIntTime=0;              //!< [s]      Integration time associated with the ephem data
	radEquator=0;              //!< [m]      Equatorial radius for the body
	ephemTimeSimNanos=0;
}

/*!
 @brief Constructor used only for bodies with an associated spherical harmonics model 
 @param[in] sphHarm_filename Filename of the coefficients file.
 @param[in] max_degree Maximum degree that the model will use. If it's larger than the maximum degree contained in the file, max_degree will be truncated by the loader.
 @param[in] mu Gravitational parameter.
 @param[in] reference_radius Radius of reference with which the coefficients were estimated. Usually, a mean radius at Equator, but it could be other number. It should be given along with the coefficients file.
 */
GravityBodyData::GravityBodyData(const std::string& sphHarm_filename, const unsigned int max_degree, const double mu_in, const double reference_radius)
{
	IsCentralBody = false;
	IsDisplayBody = false;
	UseJParams = false;
	UseSphericalHarmParams = false;
	memset(PosFromEphem, 0x0, 3 * sizeof(double));
	memset(VelFromEphem, 0x0, 3 * sizeof(double));
	memset(J20002Pfix, 0x0, 9 * sizeof(double));        //!<          Transformation matrix from J2000 to planet-fixed
	memset(J20002Pfix_dot, 0x0, 9 * sizeof(double));    //!<          Derivative of the transformation matrix from J2000 to planet-fixed
	memset(posRelDisplay, 0x0, 3 * sizeof(double));        //!< [m]      Position of planet relative to display frame
	memset(velRelDisplay, 0x0, 3 * sizeof(double));        //!< [m]      Velocity of planet relative to display frame
	mu = mu_in;                      //!< [m3/s^2] central body gravitational param
	ephemTime = 0;               //!< [s]      Ephemeris time for the body in question
	ephIntTime = 0;              //!< [s]      Integration time associated with the ephem data
	radEquator = reference_radius;              //!< [m]      Equatorial radius for the body
	ephemTimeSimNanos = 0;
    this->UseSphericalHarmParams = true;
    this->UseJParams = false;
    
    //if (file_format.compare("CSV") == 0) { //CSV are the only possible files by now
    this->_coeff_loader = new coeffLoaderCSV();
    //}
    
    this->_spherHarm = new sphericalHarmonics(this->_coeff_loader, sphHarm_filename, max_degree, mu, reference_radius);
    
    this->mu = mu_in;
    this->radEquator = reference_radius;
    
    return;
}

/*!
 @brief Copy constructor.
 */
GravityBodyData::GravityBodyData(const GravityBodyData& gravBody)
{
    this->IsCentralBody = gravBody.IsCentralBody;
    this->IsDisplayBody = gravBody.IsDisplayBody;
    this->UseJParams = gravBody.UseJParams;
    this->UseSphericalHarmParams = gravBody.UseSphericalHarmParams;
    this->JParams = gravBody.JParams;

    for(unsigned int i = 0; i < 3; i++){
        this->PosFromEphem[i] = gravBody.PosFromEphem[i];
        this->VelFromEphem[i] = gravBody.VelFromEphem[i];
        
        this->posRelDisplay[i] = gravBody.posRelDisplay[i];
        this->velRelDisplay[i] = gravBody.posRelDisplay[i];
        
        for(unsigned int j = 0; j < 3; j++) {
            this->J20002Pfix[i][j] = gravBody.J20002Pfix[i][j];
            this->J20002Pfix_dot[i][j] = gravBody.J20002Pfix_dot[i][j];
        }
    }
    
    this->mu = gravBody.mu;
    this->ephemTime = gravBody.ephemTime;
    this->ephIntTime = gravBody.ephIntTime;
    this->radEquator = gravBody.radEquator;
    this->BodyMsgName = gravBody.BodyMsgName;
    this->outputMsgName = gravBody.outputMsgName;
    this->planetEphemName = gravBody.planetEphemName;
    this->outputMsgID = gravBody.outputMsgID;
    this->BodyMsgID = gravBody.BodyMsgID;
    
    if (gravBody._coeff_loader != nullptr) {
        this->_coeff_loader = new coeffLoaderCSV(*(gravBody._coeff_loader));
    }
    else
        this->_coeff_loader = nullptr;
    
    if (gravBody._spherHarm != nullptr) {
        this->_spherHarm = new sphericalHarmonics(*(gravBody._spherHarm));
        this->_spherHarm->setCoefficientLoader(this->_coeff_loader);
    }
    else
        this->_spherHarm = nullptr;
    
    return;
}

/*! 
 @brief Destructor.
 */
GravityBodyData::~GravityBodyData()
{
    if (this->_spherHarm != nullptr)
        delete this->_spherHarm;
    
    if (this->_coeff_loader != nullptr)
        delete this->_coeff_loader;
}

/*!
 @brief Operator = overloaded.
 */
GravityBodyData& GravityBodyData::operator=(const GravityBodyData& gravBody)
{
    if (this == &gravBody) {
        return *this;
    }
    
    this->IsCentralBody = gravBody.IsCentralBody;
    this->IsDisplayBody = gravBody.IsDisplayBody;
    this->UseJParams = gravBody.UseJParams;
    this->UseSphericalHarmParams = gravBody.UseSphericalHarmParams;
    this->JParams = gravBody.JParams;
    
    for(unsigned int i = 0; i < 3; i++){
        this->PosFromEphem[i] = gravBody.PosFromEphem[i];
        this->VelFromEphem[i] = gravBody.VelFromEphem[i];
        
        this->posRelDisplay[i] = gravBody.posRelDisplay[i];
        this->velRelDisplay[i] = gravBody.posRelDisplay[i];
        
        for(unsigned int j = 0; j < 3; j++) {
            this->J20002Pfix[i][j] = gravBody.J20002Pfix[i][j];
            this->J20002Pfix_dot[i][j] = gravBody.J20002Pfix_dot[i][j];
        }
    }
    
    this->mu = gravBody.mu;
    this->ephemTime = gravBody.ephemTime;
    this->ephIntTime = gravBody.ephIntTime;
    this->radEquator = gravBody.radEquator;
    this->BodyMsgName = gravBody.BodyMsgName;
    this->outputMsgName = gravBody.outputMsgName;
    this->planetEphemName = gravBody.planetEphemName;
    this->outputMsgID = gravBody.outputMsgID;
    this->BodyMsgID = gravBody.BodyMsgID;
    
    if (gravBody._coeff_loader != nullptr) {
        this->_coeff_loader = new coeffLoaderCSV(*(gravBody._coeff_loader));
    }
    else
        this->_coeff_loader = nullptr;
    
    if (gravBody._spherHarm != nullptr) {
        this->_spherHarm = new sphericalHarmonics(*(gravBody._spherHarm));
        this->_spherHarm->setCoefficientLoader(this->_coeff_loader);
    }
    else
        this->_spherHarm = nullptr;
    
    return *this;
}

/*!
 @brief Returns the sphericalHarmonics object.
 */
sphericalHarmonics* GravityBodyData::getSphericalHarmonicsModel(void)
{
    return this->_spherHarm;
}

/*--------------------------------------------------------------------------------------------------*/


/*! This is the constructor for SixDofEOM.  It initializes a few variables*/
SixDofEOM::SixDofEOM()
{
<<<<<<< HEAD
    this->CallCounts = 0;
    this->RWACount = reactWheels.size();
    this->SPCount = solarPanels.size(); //! Get number of solar panels
    this->OutputStateMessage = "inertial_state_output";
    this->OutputMassPropsMsg = "spacecraft_mass_props";
    this->OutputBufferCount = 2;
    this->MRPSwitchCount = 0;

    this->useTranslation = false;
    this->useRotation    = false;
    this->useGravity     = true;  /* By default gravity will be on, but is only enable if translation is on as well */

    /* initialize some spacecraft states to default values.  The user should always override these values
     with the desired values.  These defaults are set to avoid crashes if the dynamic mode doesn't set or update these */
    m33SetIdentity(this->baseI);
    v3SetZero(this->baseCoM);
    v3SetZero(this->sigma_BN);
    v3SetZero(this->omega_BN_B);
    v3Set(1.0, 0.0, 0.0, this->r_BN_N);
    v3Set(1.0, 0.0, 0.0, this->v_BN_N);
    /* default to an idendity BS DCM */
    m33SetIdentity(this->T_str2Bdy);
    this->T_Str2BdyInit.assign(9, 0);
    this->T_Str2BdyInit[0] = this->T_Str2BdyInit[4] = this->T_Str2BdyInit[8] = 1.0;

    this->Integrator = new rk4integrator(this); // Default integrator
=======
    CallCounts = 0;
    RWACount = reactWheels.size();
    OutputStateMessage = "inertial_state_output";
    OutputMassPropsMsg = "spacecraft_mass_props";
    OutputBufferCount = 2;
    MRPSwitchCount = 0;
    Integrator = new rk4integrator(this); // Default integrator
>>>>>>> 4b4d414f
    return;
}

/*! Destructor.*/
SixDofEOM::~SixDofEOM()
{
    if (XState != nullptr) { // There was a memory leak. This array was not being released (Manuel)
        delete[] XState;
    }
    
<<<<<<< HEAD
    if (this->Integrator != nullptr) {
        delete this->Integrator;
=======
    if (Integrator != nullptr) {
        delete Integrator;
>>>>>>> 4b4d414f
    }
    return;
}

/*! This method exists to add a new gravitational body in to the simulation to 
    be used to effect the spacecraft dynamics.  
    @return void
    @param NewBody A pointer to the gravitational body that is being added
*/
void SixDofEOM::AddGravityBody(GravityBodyData *NewBody)
{
    GravData.push_back(*NewBody);
}

/*! This method exists to attach an effector to the vehicle's dynamics.  The 
    effector should be a derived class of the DynEffector abstract class and it 
    should include a ComputeDynamics call which is operated by dynamics.
    @return void
    @param NewEffector The effector that we are adding to dynamics
*/
void SixDofEOM::addThrusterSet(ThrusterDynamics *NewEffector)
{
    this->thrusters.push_back(NewEffector);
}

/*! This method exists to attach an effector to the vehicle's dynamics.  The
effector should be a derived class of the DynEffector abstract class and it
should include a ComputeDynamics call which is operated by dynamics.
@return void
@param NewEffector The effector that we are adding to dynamics
*/
void SixDofEOM::addReactionWheelSet(ReactionWheelDynamics *NewEffector)
{
	this->reactWheels.push_back(NewEffector);
}

/*! This method exists to attach an effector to the vehicle's dynamics.  The
 effector should be a derived class of the DynEffector abstract class and it
 should include a ComputeDynamics call which is operated by dynamics.
 @return void
 @param NewEffector The effector that we are adding to dynamics
 */
void SixDofEOM::addSolarPanelSet(SolarPanels *NewEffector)
{
    solarPanels.push_back(NewEffector);
}

/*! This method creates an output message for each planetary body that computes
    the planet's ephemeris information in the display reference frame.  Note that 
    the underlying assumption is that the display reference frame is always 
    oriented the same as the ECI axes and is always rotating the same as the 
    ECI axes
    @return void
*/
void SixDofEOM::initPlanetStateMessages()
{
 
    std::vector<GravityBodyData>::iterator it;
    for(it = GravData.begin(); it != GravData.end(); it++)
    {
        it->outputMsgID = -1;
        if(it->outputMsgName.size() > 0)
        {
            it->outputMsgID= SystemMessaging::GetInstance()->CreateNewMessage(
                it->outputMsgName, sizeof(SpicePlanetState), OutputBufferCount,
                "SpicePlanetState",moduleID);
        }
    }
}

/*! This method initializes the state of the dynamics system to the init 
    values passed in by the user.  There is potentially some value in removing 
    the Init intermediary variables but they exist for now.
    @return void
*/
void SixDofEOM::SelfInit()
{
    //! Begin method steps
    //! - Zero out initial states prior to copying in init values
	this->RWACount = 0;
    this->numRWJitter = 0;
	std::vector<ReactionWheelDynamics *>::iterator it;
	for (it = reactWheels.begin(); it != reactWheels.end(); it++)
	{
		std::vector<ReactionWheelConfigData>::iterator rwIt;
		for (rwIt = (*it)->ReactionWheelData.begin();
		rwIt != (*it)->ReactionWheelData.end(); rwIt++)
		{
			this->RWACount++;
            if (rwIt->usingRWJitter) this->numRWJitter++;
		}
	}

    this->SPCount = 0;
    std::vector<SolarPanels *>::iterator itSP;
    std::vector<SolarPanelConfigData>::iterator SPIt;
    for (itSP = solarPanels.begin(); itSP != solarPanels.end(); itSP++)
    {
        for (SPIt = (*itSP)->solarPanelData.begin();
             SPIt != (*itSP)->solarPanelData.end(); SPIt++)
        {
            this->SPCount++;
        }
    }

    this->NStates = 0;
    if(this->useTranslation) this->NStates += 6;
    if(this->useRotation)    this->NStates += 6;
    this->NStates += this->RWACount + this->numRWJitter;
    this->NStates += this->SPCount*2;
    if(this->NStates==0) {
        std::cerr << "ERROR: The simulation state vector is of size 0!";
    }

    this->XState = new double[this->NStates]; /* pos/vel/att/rate + rwa omegas + hinged dynamics (theta/thetadot)*/
    memset(this->XState, 0x0, (this->NStates)*sizeof(double));
    TimePrev = 0.0;
    
    //! - Ensure that all init states were appropriately set by the caller
    if(this->useTranslation){
        if(PositionInit.size() != 3 || VelocityInit.size() != 3)
        {
            std::cerr << "Your initial translational states didn't match up with right sizes\n";
            std::cerr << "Position: "<< PositionInit.size() << std::endl;
            std::cerr << "Velocity: "<< VelocityInit.size() << std::endl;
            return;
        }

    }
    if(this->useRotation){
        if(AttitudeInit.size() != 3 || AttRateInit.size() != 3 ||
           baseInertiaInit.size() != 9 || baseCoMInit.size() != 3 ||
           T_Str2BdyInit.size() != 9)
        {
            std::cerr << "Your initial rotational states didn't match up with right sizes\n";
            std::cerr << "Attitude: "<< AttitudeInit.size() << std::endl;
            std::cerr << "Att-rate: "<< AttRateInit.size() << std::endl;
            std::cerr << "Inertia: "<< baseInertiaInit.size() << std::endl;
            std::cerr << "CoM: "<< baseCoMInit.size() << std::endl;
            std::cerr << "Str2Bdy: "<< T_Str2BdyInit.size() << std::endl;
            return;
        }
    }

    //! - Zero out the accumulated DV (always starts at zero)
    memset(this->AccumDVBdy, 0x0, 3*sizeof(double));
    
    //! - For remaining variables, grab iterators for each vector and assign internals
    std::vector<double>::iterator PosIt = PositionInit.begin();
    std::vector<double>::iterator VelIt = VelocityInit.begin();
    std::vector<double>::iterator AttIt = AttitudeInit.begin();
    std::vector<double>::iterator RateIt= AttRateInit.begin();
    std::vector<double>::iterator InertiaIt= baseInertiaInit.begin();
    std::vector<double>::iterator CoMIt= baseCoMInit.begin();
    std::vector<double>::iterator Str2BdyIt= T_Str2BdyInit.begin();


    /* set the simulation specific initial conditions */
    for(uint32_t i=0; i<3; i++)
    {
        uint32_t c = 0;
        if (this->useTranslation){
            this->XState[i] = *PosIt++;
            this->XState[i+3] = *VelIt++;
            c += 6;
        }
        if (this->useRotation){
            this->XState[i+c]   = *AttIt++;
            this->XState[i+c+3] = *RateIt++;
            this->baseCoM[i]    = *CoMIt++;
            for(uint32_t j=0; j<3; j++)
            {
                this->baseI[i][j] = *InertiaIt++;
                this->T_str2Bdy[i][j] = *Str2BdyIt++;
            }

        }
    }

    uint32_t rwCount = 0;
    uint32_t rwJitterCount = 0;
	for (it=reactWheels.begin(); it != reactWheels.end(); it++)
	{
		std::vector<ReactionWheelConfigData>::iterator rwIt;
		for (rwIt = (*it)->ReactionWheelData.begin();
		  rwIt != (*it)->ReactionWheelData.end(); rwIt++)
		{
			this->XState[this->useTranslation*6 + this->useRotation*6 + rwCount] = rwIt->Omega;
            if (rwIt->usingRWJitter) {    // set initial RW angle to zero
                this->XState[this->useTranslation*6 + this->useRotation*6 + this->RWACount + rwJitterCount] = 0.0;
                rwJitterCount++;
            }

            if (v3Norm(rwIt->gsHat_S) > 0.01) {
                m33MultV3(this->T_str2Bdy, rwIt->gsHat_S,  rwIt->gsHat_B);
            } else {
                std::cerr << "Error: gsHat_S not properly initialized.  Don't set gsHat_B directly in python.";
            }

            if (rwIt->usingRWJitter) {
                if (v3Norm(rwIt->gtHat0_S) > 0.01) {
                    m33MultV3(this->T_str2Bdy, rwIt->gtHat0_S,  rwIt->gtHat0_B);
                } else {
                    std::cerr << "Error: gtHat0_S not properly initialized.  Don't set gtHat0_B directly in python.";
                }
                if (v3Norm(rwIt->ggHat0_S) > 0.01) {
                    m33MultV3(this->T_str2Bdy, rwIt->ggHat0_S,  rwIt->ggHat0_B);
                } else {
                    std::cerr << "Error: ggHat0_S not properly initialized.  Don't set ggHat0_S directly in python.";
                }
            }
            m33MultV3(this->T_str2Bdy, rwIt->r_S, rwIt->r_B);
			rwCount++;
		}
	}

    uint32_t spIterator = 0;
    for (itSP=solarPanels.begin(); itSP != solarPanels.end(); itSP++)
    {
        std::vector<SolarPanelConfigData>::iterator SPIt;
        for (SPIt = (*itSP)->solarPanelData.begin();
             SPIt != (*itSP)->solarPanelData.end(); SPIt++)
        {
            this->XState[this->useTranslation*6 + this->useRotation*6 + this->RWACount + this->numRWJitter + spIterator] = SPIt->theta;
            this->XState[this->useTranslation*6 + this->useRotation*6 + this->RWACount + this->numRWJitter + this->SPCount + spIterator] = SPIt->thetaDot;
            spIterator++;
        }
    }
    
    //! - Call computeOutputs to ensure that the outputs are available post-init
    computeOutputs();
    
    //! - Write output messages for other modules that use the dynamics state in cross-init
    StateOutMsgID = SystemMessaging::GetInstance()->
        CreateNewMessage(OutputStateMessage, sizeof(OutputStateData),
        OutputBufferCount, "OutputStateData", moduleID);
    
    MassPropsMsgID = SystemMessaging::GetInstance()->
        CreateNewMessage(OutputMassPropsMsg, sizeof(MassPropsData),
        OutputBufferCount, "MassPropsData", moduleID);
    
    initPlanetStateMessages();
    
}

/*! This method links up all gravitational bodies with thei appropriate ephemeris
    source data.  It alerts the user if any of the gravitational bodies fail to 
    link correctly.
    @return void
*/
void SixDofEOM::CrossInit()
{
    //! Begin method steps
    //! - For each gravity body in the data vector, find message ID
    //! - If message ID is not found, alert the user and disable message
    std::vector<GravityBodyData>::iterator it;
    for(it = GravData.begin(); it != GravData.end(); it++)
    {
        it->BodyMsgID = SystemMessaging::GetInstance()->subscribeToMessage(
            it->BodyMsgName, sizeof(SpicePlanetState), moduleID);
        if(it->BodyMsgID < 0)
        {
            std::cerr << "WARNING: Did not find a valid message with name: ";
            std::cerr << it->BodyMsgName << " :" << __FILE__ <<std::endl;
            std::cerr << "Disabling body gravity." <<std::endl;
        }
    }
    
}

/*! This method reads in all of the gravity body state messages and saves off 
    the position of the body used to compute gravitational forces and to set 
    the output state correctly.
    @return void
*/
void SixDofEOM::ReadInputs()
{
    SpicePlanetState LocalPlanet;
    SingleMessageHeader LocalHeader;
    std::vector<GravityBodyData>::iterator it;
    
    //! Begin method steps
    //! - Loop through all valid gravity bodies and grab the ephem data
    for(it = GravData.begin(); it != GravData.end(); it++)
    {
        if(it->BodyMsgID >= 0)
        {
            SystemMessaging::GetInstance()->ReadMessage(it->BodyMsgID, &LocalHeader,
                                                        sizeof(SpicePlanetState), reinterpret_cast<uint8_t*> (&LocalPlanet), moduleID);
            memcpy(it->PosFromEphem, LocalPlanet.PositionVector, 3*sizeof(double));
            memcpy(it->VelFromEphem, LocalPlanet.VelocityVector, 3*sizeof(double));
            memcpy(it->J20002Pfix, LocalPlanet.J20002Pfix, 9*sizeof(double));
            memcpy(it->J20002Pfix_dot, LocalPlanet.J20002Pfix_dot, 9*sizeof(double));
            it->ephemTime = LocalPlanet.J2000Current;
            it->planetEphemName = LocalPlanet.PlanetName;
            it->ephemTimeSimNanos = LocalHeader.WriteClockNanos;
        }
    }
}


/*! This method is used to compute the non-spherical gravitational perturbation 
    from a planet.  It is designed to use the J2-J6 parameters and determine the 
    gravitational acceleration caused by those harmonics.
    @return void
    @param gravBody The data associated with the gravitational body
    @param r_N The current position vector of the vehicle relative to body
    @param perturbAccel_N The computed perturbation vector output from function
*/
void SixDofEOM::jPerturb(GravityBodyData *gravBody, double r_N[3],
    double perturbAccel_N[3])
{

    double temp[3];
    double temp2[3];
    double planetPos[3];
    
    m33MultV3(gravBody->J20002Pfix, r_N, planetPos);
    double rmag = v3Norm(planetPos);
    double x = planetPos[0];
    double y = planetPos[1];
    double z = planetPos[2];

    memset(perturbAccel_N, 0x0, 3*sizeof(double));
    /* Calculating the total acceleration based on user input */
    if(gravBody->JParams.size() > 0)
    {
        std::vector<double>::iterator it = gravBody->JParams.begin();
        perturbAccel_N[0] = 5.0*z*z/(rmag*rmag) - 1.0;
        perturbAccel_N[1] = perturbAccel_N[0];
        perturbAccel_N[2] = perturbAccel_N[0] - 2.0;
        perturbAccel_N[0] *= x;
        perturbAccel_N[1] *= y;
        perturbAccel_N[2] *= z;
        v3Scale(3.0/2.0*gravBody->mu * (*it) *
                gravBody->radEquator*gravBody->radEquator / (rmag*rmag*rmag*rmag*rmag), perturbAccel_N, perturbAccel_N );
    }
    if(gravBody->JParams.size()> 1)
    {
        std::vector<double>::iterator it = gravBody->JParams.begin()+1;
        v3Set(5.0 * (7.0 * pow(z / rmag, 3.0) - 3.0 * (z / rmag)) * (x / rmag),
              5.0 * (7.0 * pow(z / rmag, 3.0) - 3.0 * (z / rmag)) * (y / rmag),
              -3.0 * (10.0 * pow(z / rmag, 2.0) - (35.0 / 3.0)*pow(z / rmag, 4.0) - 1.0), temp);
        v3Scale(1.0 / 2.0 * (*it) * (gravBody->mu / pow(rmag, 2.0))*pow(gravBody->radEquator / rmag, 3.0), temp, temp2);
        v3Add(perturbAccel_N, temp2, perturbAccel_N);
    }
    if(gravBody->JParams.size()> 2) {
        std::vector<double>::iterator it = gravBody->JParams.begin()+2;
        v3Set((3.0 - 42.0 * pow(z / rmag, 2.0) + 63.0 * pow(z / rmag, 4.0)) * (x / rmag),
              (3.0 - 42.0 * pow(z / rmag, 2.0) + 63.0 * pow(z / rmag, 4.0)) * (y / rmag),
              (15.0 - 70.0 * pow(z / rmag, 2) + 63.0 * pow(z / rmag, 4.0)) * (z / rmag), temp);
        v3Scale(5.0 / 8.0 * (*it) * (gravBody->mu / pow(rmag, 2.0))*pow(gravBody->radEquator / rmag, 4.0), temp, temp2);
        v3Add(perturbAccel_N, temp2, perturbAccel_N);
    }
    if(gravBody->JParams.size()> 3) {
    std::vector<double>::iterator it = gravBody->JParams.begin()+3;
        v3Set(3.0 * (35.0 * (z / rmag) - 210.0 * pow(z / rmag, 3.0) + 231.0 * pow(z / rmag, 5.0)) * (x / rmag),
              3.0 * (35.0 * (z / rmag) - 210.0 * pow(z / rmag, 3.0) + 231.0 * pow(z / rmag, 5.0)) * (y / rmag),
              -(15.0 - 315.0 * pow(z / rmag, 2.0) + 945.0 * pow(z / rmag, 4.0) - 693.0 * pow(z / rmag, 6.0)), temp);
        v3Scale(1.0 / 8.0 * (*it) * (gravBody->mu / pow(rmag, 2.0))*pow(gravBody->radEquator / rmag, 5.0), temp, temp2);
        v3Add(perturbAccel_N, temp2, perturbAccel_N);
    }
    if(gravBody->JParams.size()> 4) {
    std::vector<double>::iterator it = gravBody->JParams.begin()+4;
        v3Set((35.0 - 945.0 * pow(z / rmag, 2) + 3465.0 * pow(z / rmag, 4.0) - 3003.0 * pow(z / rmag, 6.0)) * (x / rmag),
              (35.0 - 945.0 * pow(z / rmag, 2.0) + 3465.0 * pow(z / rmag, 4.0) - 3003.0 * pow(z / rmag, 6.0)) * (y / rmag),
              -(3003.0 * pow(z / rmag, 6.0) - 4851.0 * pow(z / rmag, 4.0) + 2205.0 * pow(z / rmag, 2.0) - 245.0) * (z / rmag), temp);
        v3Scale(-1.0 / 16.0 * (*it) * (gravBody->mu / pow(rmag, 2.0))*pow(gravBody->radEquator / rmag, 6.0), temp, temp2);
        v3Add(perturbAccel_N, temp2, perturbAccel_N);
    }
    m33tMultV3(gravBody->J20002Pfix, perturbAccel_N, perturbAccel_N);
}

/*! This method is used to compute the composite mass properties of the vehicle 
    for the current time.  It takes the base properties and the properties of 
    all dyn effectors and computes the current composite properties.  It's hard 
    to do this "right" because we aren't propagating the mass properties states 
    but this is a good way to start
    @return void
*/
void SixDofEOM::computeCompositeProperties()
{

    double scaledCoM[3];
    double localCoM[3];
    double identMatrix[3][3];
    double diracMatrix[3][3], outerMatrix[3][3];
    double CoMDiff[3], CoMDiffNormSquare;
    double objInertia[3][3];

    memset(scaledCoM, 0x0, 3*sizeof(double));
    this->compMass = this->baseMass;
    v3Scale(this->baseMass, this->baseCoM, scaledCoM);

    std::vector<ThrusterDynamics*>::iterator it;
    for(it=thrusters.begin(); it != thrusters.end(); it++)
    {
        DynEffector *TheEff = *it;
        v3Scale(TheEff->objProps.Mass, TheEff->objProps.CoM, localCoM);
        v3Add(scaledCoM, localCoM, scaledCoM);
        this->compMass += TheEff->objProps.Mass;
    }
    
    //! - Divide summation by total mass to get center of mass.
    v3Scale(1.0/this->compMass, scaledCoM, this->compCoM);
    
    //! - Compute the parallel axis theorem effects for the base body inertia tensor
    m33SetIdentity(identMatrix);
    v3Subtract(this->baseCoM, this->compCoM, CoMDiff);
    CoMDiffNormSquare = v3Norm(CoMDiff);
    CoMDiffNormSquare *= CoMDiffNormSquare;
    m33Scale(CoMDiffNormSquare, identMatrix, diracMatrix);
    v3OuterProduct(CoMDiff, CoMDiff, outerMatrix);
    m33Subtract(diracMatrix, outerMatrix, objInertia);
    m33Add(objInertia, this->baseI, this->compI);
    
    /*! - For each child body, compute parallel axis theorem effectos for inertia tensor
     and add that overall inertia back to obtain the composite inertia tensor.*/
    for(it=thrusters.begin(); it != thrusters.end(); it++)
    {
        DynEffector *TheEff = *it;
        v3Subtract(TheEff->objProps.CoM, this->compCoM, CoMDiff);
        CoMDiffNormSquare = v3Norm(CoMDiff);
        CoMDiffNormSquare *= CoMDiffNormSquare;
        m33Scale(CoMDiffNormSquare, identMatrix, diracMatrix);
        v3OuterProduct(CoMDiff, CoMDiff, outerMatrix);
        m33Subtract(diracMatrix, outerMatrix, objInertia);
        m33Scale(TheEff->objProps.Mass, objInertia, objInertia);
        vAdd(TheEff->objProps.InertiaTensor, 9, objInertia, objInertia);
        m33Add(this->compI, objInertia, this->compI);
    }
    //! - Compute inertia inverse based off the computed inertia tensor
    m33Inverse(this->compI, this->compIinv);
    
}

/*! This method computes the state derivatives at runtime for the state integration.  
    It handles all gravitational effects and nominal attitude motion itself.  
    All body effectors have their current force/torque computed via the 
    ComputeDynamics call that is inherited from the DynEffector abstract class.
    @return void
    @param t The current simulation time as double precision
    @param X The current state of the spacecraft
    @param dX The computed derivatives that we output to caller
*/
void SixDofEOM::equationsOfMotion(double t, double *X, double *dX)
{

    OutputStateData StateCurrent;
    MassPropsData MassProps;
    
    double r_BN_NLoc[3];
    double rmag;
    double v_BN_NLoc[3];
    double sigma_BNLoc[3];
    double omega_BN_BLoc[3];
    double B[3][3];             /* d(sigma)/dt = 1/4 B omega */
    double omegaTilde_BN_B[3][3];    /* tilde matrix of the omega B-frame components */
    double intermediateVector[3];               /* intermediate variables */
    double intermediateVector2[3];              /* intermediate variables */
    double intermediateMatrix[3][3];            /* intermediate variables */
    double intermediateMatrix2[3][3];           /* intermediate variables */
    double BN[3][3];
    double LocalAccels_B[3];
    double LocalAccels_N[3];
    double extSumTorque_B[3];   /* net external torque acting on the body in B-frame components */
    int    i;
    double PlanetRelPos[3];
    double PlanetAccel[3];
    double posVelComp[3];
    double perturbAccel_N[3];
	double *Omegas;             /* pointer to the RW speeds */
    double *omegaDot_BN_B;      /* pointer to inertial body angular acceleration vector in B-frame components */
    double rwF_N[3];            /* simple RW jitter force in inertial frame */
    double rwA_N[3];            /* inertial simple RW jitter acceleration in inertial frame components */
    double *thetasSP;           /* pointer of theta values for hinged SP dynamics */
    double *thetaDotsSP;        /* pointer of time derivatives of thetas for hinged dynamics */
    double *thetaDDotsSP;       /* pointer of 2nd time derivatives of thetas for hinged dynamics */
    double rDDot_CN_N[3];       /* inertial accelerration of the center of mass of the sc in N frame */
    double rDDot_CN_B[3];       /* inertial accelerration of the center of mass of the sc in B frame */
    double rDDot_BN_B[3];       /* inertial accelerration of r_BN in the body frame */
    double *matrixA; /* Matrix A needed for hinged SP dynamics */
    double *matrixE; /* Matrix E needed for hinged SP dynamics */
    double *matrixF; /* Matrix F needed for hinged SP dynamics */
    double *vectorP; /* Vector P needed for hinged SP dynamics */
    double *matrixR; /* Matrix R needed for hinged SP dynamics */
    double tauRHS[3]; /* Right hand side of omegaDot equation */
    double ILHS[3][3]; /* Left hand side of omegaDot equaion */
    double mSC; /* Mass of the space craft including solar panels */
    double ISCPntB_B[3][3]; /* Inertia of the spacecraft about point B in B frame comp. including flexing SPs */
    double IPrimeSCPntB_B[3][3]; /* body derivative of ISCPntB_B */
    double c_B[3]; /* vector c in B frame components needed for SP dynamics */
    double cTilde_B[3][3]; /* Tilde matrix of c_B */
    double cPrime_B[3]; /* body time derivative of c_B */
    double vectorSumHingeDynamics[3];           /* intermediate variables */
    double vectorSum2HingeDynamics[3];          /* intermediate variables */
    double vectorSum3HingeDynamics[3];          /* intermediate variables */
    //! Populate variable size matrices and arrays
    matrixA = new double[this->SPCount*this->SPCount];
    matrixE = new double[this->SPCount*this->SPCount];
    matrixF = new double[this->SPCount*3];
    vectorP = new double[this->SPCount];
    matrixR = new double[this->SPCount*3];

    //! Begin method steps
    
    //! - Set local state variables based on the input state
    i = 0;
    /* translate state vector */
    if(this->useTranslation){
        r_BN_NLoc[0] = X[i++];
        r_BN_NLoc[1] = X[i++];
        r_BN_NLoc[2] = X[i++];
        v_BN_NLoc[0] = X[i++];
        v_BN_NLoc[1] = X[i++];
        v_BN_NLoc[2] = X[i++];
    }
    if(this->useRotation){
        sigma_BNLoc[0] = X[i++];
        sigma_BNLoc[1] = X[i++];
        sigma_BNLoc[2] = X[i++];
        omega_BN_BLoc[0] = X[i++];
        omega_BN_BLoc[1] = X[i++];
        omega_BN_BLoc[2] = X[i++];
        Omegas = NULL;
        thetasSP = NULL;
        thetaDotsSP = NULL;
        thetaDDotsSP = NULL;
        if (this->RWACount > 0)
        {
            Omegas = &X[i];
        }
        if (this->SPCount > 0) {
            if (!this->useTranslation) {
                std::cerr << "WARNING: Cannot have solar panel hinged dynamics w/o translation" << std::endl;
            }
            thetasSP = &X[i + this->RWACount + this->numRWJitter];
            thetaDotsSP = &X[i + this->RWACount + this->numRWJitter + this->SPCount];
            thetaDDotsSP = dX + i + this->RWACount + this->numRWJitter + this->SPCount;
        }
        omegaDot_BN_B = dX + 3 + this->useTranslation*6;
    }

    /* zero the derivative vector */
    memset(dX, 0x0, this->NStates*sizeof(double));

    //! - Convert the current attitude to DCM for conversion in DynEffector loop
    MRP2C(sigma_BNLoc, BN);

    //! - Set the current composite mass properties for later use in file
    computeCompositeProperties();
    
    //! - Zero the conservative acceleration
    memset(ConservAccel, 0x0, 3*sizeof(double));

    v3SetZero(rDDot_CN_N);
    if (this->useTranslation && this->useGravity){
        //! - compute inertial velocity
        v3Copy(v_BN_NLoc, dX);

<<<<<<< HEAD
        //! - Get current position magnitude and compute the 2-body gravitational accels
        rmag = v3Norm(r_BN_NLoc);
        v3Scale(-CentralBody->mu / rmag / rmag / rmag, r_BN_NLoc, intermediateVector);
        v3Add(intermediateVector, dX+3, dX+3);
        v3Add(intermediateVector, ConservAccel, ConservAccel);

        /* compute the gravitational zonal harmonics or the spherical harmonics (never both)*/
        if(CentralBody->UseJParams)
        {
            jPerturb(CentralBody, r_BN_NLoc, perturbAccel_N);
            v3Add(dX+3, perturbAccel_N, dX+3);
            v3Add(perturbAccel_N, ConservAccel, ConservAccel);
        }
        else if (CentralBody->UseSphericalHarmParams)
        {
            unsigned int max_degree = CentralBody->getSphericalHarmonicsModel()->getMaxDegree(); // Maximum degree to include
            double posPlanetFix[3]; // [m] Position in planet-fixed frame
            double gravField[3]; // [m/s^2] Gravity field in planet fixed frame

            double planetDt = t - CentralBody->ephIntTime;
            double J2000PfixCurrent[3][3];
            
            m33Scale(planetDt, CentralBody->J20002Pfix_dot, J2000PfixCurrent);
            m33Add(J2000PfixCurrent, CentralBody->J20002Pfix, J2000PfixCurrent);
            m33MultV3(J2000PfixCurrent, r_BN_NLoc, posPlanetFix); // r_E = [EN]*r_N
            CentralBody->getSphericalHarmonicsModel()->computeField(posPlanetFix, max_degree, gravField, false);
            
            m33tMultV3(J2000PfixCurrent, gravField, perturbAccel_N); // [EN]^T * gravField
            
            v3Add(dX+3, perturbAccel_N, dX+3);
            v3Add(perturbAccel_N, ConservAccel, ConservAccel);
        }

        /*! - Zero the inertial accels and compute grav accel for all bodies other than central body.
         Gravity perturbation is acceleration on spacecraft+acceleration on central body.
         Ephemeris information is propagated by Euler's method in substeps*/
        v3SetZero(this->InertialAccels);
        std::vector<GravityBodyData>::iterator gravit;
        for(gravit = GravData.begin(); gravit != GravData.end(); gravit++)
        {
            if(gravit->IsCentralBody || gravit->BodyMsgID < 0)
            {
                continue;
            }
            v3Scale(t - CentralBody->ephIntTime, CentralBody->VelFromEphem,
                posVelComp);
            v3Add(r_BN_NLoc, CentralBody->PosFromEphem, PlanetRelPos);
            v3Add(PlanetRelPos, posVelComp, PlanetRelPos);
            v3Subtract(PlanetRelPos, gravit->PosFromEphem, PlanetRelPos);
            v3Scale(t - gravit->ephIntTime, gravit->VelFromEphem, posVelComp);
            v3Subtract(PlanetRelPos, posVelComp, PlanetRelPos);
            rmag = v3Norm(PlanetRelPos);
            v3Scale(-gravit->mu / rmag / rmag / rmag, PlanetRelPos, PlanetAccel);
            v3Add(this->InertialAccels, PlanetAccel, InertialAccels);
            v3Scale(t - gravit->ephIntTime, gravit->VelFromEphem, posVelComp);
            v3Subtract(CentralBody->PosFromEphem, gravit->PosFromEphem, PlanetRelPos);
            v3Subtract(PlanetRelPos, posVelComp, PlanetRelPos);
            v3Scale(t - CentralBody->ephIntTime, CentralBody->VelFromEphem,
                    posVelComp);
            v3Add(PlanetRelPos, posVelComp, PlanetRelPos);
            rmag = v3Norm(PlanetRelPos);
            v3Scale(gravit->mu/rmag/rmag/rmag, PlanetRelPos, PlanetAccel);
            v3Add(this->InertialAccels, PlanetAccel, this->InertialAccels);
        }
        //! - Add in inertial accelerations of the non-central bodies
        v3Add(dX+3, this->InertialAccels, dX+3);
        v3Add(InertialAccels, ConservAccel, ConservAccel);

        std::vector<ReactionWheelDynamics *>::iterator RWPackIt;
        if (this->useRotation){
            for (RWPackIt = reactWheels.begin(); RWPackIt != reactWheels.end(); RWPackIt++)
            {
                std::vector<ReactionWheelConfigData>::iterator rwIt;
                for (rwIt = (*RWPackIt)->ReactionWheelData.begin();
                     rwIt != (*RWPackIt)->ReactionWheelData.end(); rwIt++)
                {
                    // convert RW jitter force from B to N frame */
                    m33tMultV3(BN, rwIt->F_B, rwF_N);
                    // add RW jitter force to net inertial acceleration
                    v3Scale(1.0/this->compMass, rwF_N, rwA_N);
                    v3Add(dX+3, rwA_N, dX+3);
                }
            }
        }
    }

    //! - Need to perform same vdot = xdot for non gravity cases
    if (this->useTranslation && !useGravity) {
        v3Copy(v_BN_NLoc, dX);
    }

    if(this->useRotation){
        //! - Zero the external torque
        v3SetZero(extSumTorque_B);

        //! - compute dsigma/dt (see Schaub and Junkins)
        BmatMRP(sigma_BNLoc, B);
        m33Scale(0.25, B, B);
        m33MultV3(B, omega_BN_BLoc, dX + this->useTranslation*6);

        //! - Copy out the current state for DynEffector calls
        memcpy(StateCurrent.r_N, r_BN_NLoc, 3*sizeof(double));
        memcpy(StateCurrent.v_N, v_BN_NLoc, 3*sizeof(double));
        memcpy(StateCurrent.sigma, sigma_BNLoc, 3*sizeof(double));
        memcpy(StateCurrent.omega, omega_BN_BLoc, 3*sizeof(double));
        memcpy(StateCurrent.T_str2Bdy, this->T_str2Bdy, 9*sizeof(double));
=======
    //! - Get current position magnitude and compute the 2-body gravitational accels
    rmag = v3Norm(rBN_NLoc);
    v3Scale(-this->centralBody->mu / rmag / rmag / rmag, rBN_NLoc, d2);
    v3Add(d2, dX+3, dX+3);
    v3Add(d2, ConservAccel, ConservAccel);

    /* compute the gravitational zonal harmonics or the spherical harmonics (never both)*/
    if(this->centralBody->UseJParams)
    {
        jPerturb(this->centralBody, rBN_NLoc, perturbAccel);
        v3Add(dX+3, perturbAccel, dX+3);
        v3Add(perturbAccel, ConservAccel, ConservAccel);
    }
    else if (this->centralBody->UseSphericalHarmParams)
    {
        unsigned int max_degree = this->centralBody->getSphericalHarmonicsModel()->getMaxDegree(); // Maximum degree to include
        double posPlanetFix[3]; // [m] Position in planet-fixed frame
        double gravField[3]; // [m/s^2] Gravity field in planet fixed frame

        double aux[3], aux1[3], aux2[3], aux3[3];
        double planetDt = t - this->centralBody->ephIntTime;
        double J2000PfixCurrent[3][3];
        
        m33Scale(planetDt, this->centralBody->J20002Pfix_dot, J2000PfixCurrent);
        m33Add(J2000PfixCurrent, this->centralBody->J20002Pfix, J2000PfixCurrent);
        m33MultV3(J2000PfixCurrent, rBN_NLoc, posPlanetFix); // r_E = [EN]*r_N
        this->centralBody->getSphericalHarmonicsModel()->computeField(posPlanetFix, max_degree, gravField, false);
        
        m33tMultV3(J2000PfixCurrent, gravField, aux1); // [EN]^T * gravField
        
        m33MultV3(this->centralBody->J20002Pfix_dot, vBN_NLoc, aux2);  // [EN_dot] * v_N
        m33tMultV3(this->centralBody->J20002Pfix, aux2, aux2);    // [EN]^T * [EN_dot] * v_N
        v3Scale(2.0, aux2, aux2);                           // 2 * [EN]^T * [EN_dot] * v_N
        
        m33MultV3(this->centralBody->J20002Pfix_dot, rBN_NLoc, aux3);  // [EN_dot] * r_N
        m33tMultV3(this->centralBody->J20002Pfix, aux3, aux3);    // [EN]^T * [EN_dot] * r_N
        m33MultV3(this->centralBody->J20002Pfix_dot, aux3, aux3); // [EN_dot] * [EN]^T * [EN_dot] * r_N
        m33tMultV3(this->centralBody->J20002Pfix, aux3, aux3);    // [EN]^T * [EN_dot] * [EN]^T * [EN_dot] * r_N
        
        v3SetZero(aux2);
        v3Subtract(aux1, aux2, aux);    // [EN]^T * gravField - 2 * [EN]^T * [EN_dot] * v_N
        
        // perturbAccel = [EN]^T * gravField - 2 * [EN]^T * [EN_dot] * v_N - [EN]^T * [EN_dot] * [EN]^T * [EN_dot] * r_N
        v3SetZero(aux3);
        v3Subtract(aux, aux3, perturbAccel);
>>>>>>> 4b4d414f
        
        //! - Copy out the current mass properties for DynEffector calls
        MassProps.Mass = this->compMass;
        memcpy(MassProps.CoM, this->compCoM, 3*sizeof(double));
        memcpy(MassProps.InertiaTensor, this->compI, 9*sizeof(double));
        memcpy(MassProps.T_str2Bdy, this->T_str2Bdy, 9*sizeof(double));
        
<<<<<<< HEAD
        //! - Zero the non-conservative accel
        memset(this->NonConservAccelBdy, 0x0, 3*sizeof(double));
        //! - Loop over the vector of thrusters and compute body force/torque
        //! - Convert the body forces to inertial for inclusion in dynamics
        //! - Scale the force/torque by the mass properties inverse to get accels
        std::vector<ThrusterDynamics*>::iterator it;
        for(it=thrusters.begin(); it != thrusters.end(); it++)
        {
            ThrusterDynamics *TheEff = *it;
            TheEff->ComputeDynamics(&MassProps, &StateCurrent, t);
            if(this->useTranslation){
                v3Scale(1.0/this->compMass, TheEff->GetBodyForces(), LocalAccels_B);
                v3Add(LocalAccels_B, this->NonConservAccelBdy, this->NonConservAccelBdy);
                m33tMultV3(BN, LocalAccels_B, LocalAccels_N);
                v3Add(dX + 3, LocalAccels_N, dX + 3);
            }
            v3Add(extSumTorque_B, TheEff->GetBodyTorques(), extSumTorque_B);
        }
=======
        v3Add(perturbAccel, ConservAccel, ConservAccel);
        
//#ifdef _DEBUG
//        printf("Paste this into python terminal:\n");
//        printf("r_N = np.array([%.15e, %.15e, %.15e])\n", r_N[0], r_N[1], r_N[2]);
//        printf("v_N = np.array([%.15e, %.15e, %.15e])\n", v_N[0], v_N[1], v_N[2]);
//        printf("r_E = np.array([%.15e, %.15e, %.15e])\n", posPlanetFix[0], posPlanetFix[1], posPlanetFix[2]);
//        
//        printf("g_E = np.array([%.15e, %.15e, %.15e])\n", gravField[0], gravField[1], gravField[2]);
//        
//        printf("EN = np.array([");
//        for (unsigned int i = 0; i < 3; i++) {
//            printf("[%.15e, %.15e, %.15e]", CentralBody->J20002Pfix[i][0], CentralBody->J20002Pfix[i][1], CentralBody->J20002Pfix[i][2]);
//            if (i < 2)
//                printf(",");
//        }
//        printf("])\n");
//        
//        printf("EN_dot = np.array([");
//        for (unsigned int i = 0; i < 3; i++) {
//            printf("[%.15e, %.15e, %.15e]", CentralBody->J20002Pfix_dot[i][0], CentralBody->J20002Pfix_dot[i][1], CentralBody->J20002Pfix_dot[i][2]);
//            if (i < 2)
//                printf(",");
//        }
//        printf("])\n");
//        printf("g_N_computed = EN.T.dot(g_E)-2*EN.T.dot(EN_dot).dot(v_N)-EN.T.dot(EN_dot).dot(EN.T).dot(EN_dot).dot(r_N)\n");
//        printf("g_N = np.array([%.15e, %.15e, %.15e])\n", perturbAccel[0], perturbAccel[1], perturbAccel[2]);
//        printf("print g_N_computed - g_N\n");
//#endif
    }
>>>>>>> 4b4d414f

        //! - Copy acceleration center of mass acceleration
        v3Copy(dX + 3, rDDot_CN_N);

        //! Rotate rDDot_CN_N into the body frame
        m33MultV3(BN, rDDot_CN_N, rDDot_CN_B);

        //! - Compute hinged solar panel dynamics
        v3SetZero(c_B);
        v3SetZero(cPrime_B);
        m33Copy(this->compI, ISCPntB_B);
        m33SetZero(IPrimeSCPntB_B);
        mSC = this->compMass;
        uint32_t spCount = 0;
        std::vector<SolarPanels *>::iterator SPPackIt;
        std::vector<SolarPanelConfigData>::iterator SPIt;
        for (SPPackIt = solarPanels.begin(); SPPackIt != solarPanels.end(); SPPackIt++)
        {
            for (SPIt = (*SPPackIt)->solarPanelData.begin();
                 SPIt != (*SPPackIt)->solarPanelData.end(); SPIt++)
            {
                //! - Define tilde matrix of r_HB_B
                v3Tilde(SPIt->r_HB_B, SPIt->rTilde_HB_B);

                //! - Define DCM from hinge to S
                Mi(thetasSP[spCount], 2, SPIt->SH);

                //! - Define DCM from body to S
                mMultM(SPIt->SH, 3, 3, SPIt->HB, 3, 3, SPIt->SB);

                //! - Define unit direction vectors
                v3Copy(SPIt->SB[0], SPIt->sHat1_B);
                v3Copy(SPIt->SB[1], SPIt->sHat2_B);
                v3Copy(SPIt->SB[2], SPIt->sHat3_B);
                //! - Find center of mass of sc with respect to B (is scaled by 1/mSC outside of loop)

                v3Scale(-SPIt->d, SPIt->sHat1_B, intermediateVector);
                v3Add(SPIt->r_HB_B, intermediateVector, SPIt->r_SB_B);
                v3Scale(SPIt->massSP, SPIt->r_SB_B, intermediateVector);
                v3Add(intermediateVector, c_B, c_B);
                mSC += SPIt->massSP;

                //! - Define tilde matrix of r_SB_B
                v3Tilde(SPIt->r_SB_B, SPIt->rTilde_SB_B);

                //! - Find body derivative of c_B (is scaled by 1/mSC outside of loop)
                v3Scale(SPIt->massSP*SPIt->d*thetaDotsSP[spCount], SPIt->sHat3_B, intermediateVector);
                v3Add(intermediateVector, cPrime_B, cPrime_B);

                //! - Find omega_BN in S frame components
                m33MultV3(SPIt->SB, omega_BN_BLoc, SPIt->omega_BN_S);

                //! - Find inertia of the spacecraft including solar panels
                mMultM(SPIt->ISPPntS_S, 3, 3, SPIt->SB, 3, 3, intermediateMatrix);
                m33tMultM33(SPIt->SB, intermediateMatrix, intermediateMatrix);
                m33MultM33t(SPIt->rTilde_SB_B, SPIt->rTilde_SB_B, intermediateMatrix2);
                m33Scale(SPIt->massSP, intermediateMatrix2, intermediateMatrix2);
                m33Add(intermediateMatrix2, intermediateMatrix, intermediateMatrix);
                m33Add(ISCPntB_B, intermediateMatrix, ISCPntB_B);

                //! - Find body derivative of ISCPntB_B
                v3OuterProduct(SPIt->sHat1_B, SPIt->sHat3_B, intermediateMatrix);
                v3OuterProduct(SPIt->sHat3_B, SPIt->sHat1_B, intermediateMatrix2);
                m33Add(intermediateMatrix, intermediateMatrix2, intermediateMatrix);
                m33Scale(thetaDotsSP[spCount]*(SPIt->ISPPntS_S[8] - SPIt->ISPPntS_S[0]), intermediateMatrix, intermediateMatrix);
                m33Add(IPrimeSCPntB_B, intermediateMatrix, IPrimeSCPntB_B);
                v3Scale(SPIt->d*thetaDotsSP[spCount], SPIt->sHat3_B, SPIt->rPrime_SB_B);
                v3Tilde(SPIt->rPrime_SB_B, SPIt->rPrimeTilde_SB_B);
                m33MultM33(SPIt->rTilde_SB_B, SPIt->rPrimeTilde_SB_B, intermediateMatrix);
                m33Scale(SPIt->massSP, intermediateMatrix, intermediateMatrix);
                m33Subtract(IPrimeSCPntB_B, intermediateMatrix, IPrimeSCPntB_B);
                m33MultM33(SPIt->rPrimeTilde_SB_B, SPIt->rTilde_SB_B, intermediateMatrix);
                m33Scale(SPIt->massSP, intermediateMatrix, intermediateMatrix);
                m33Subtract(IPrimeSCPntB_B, intermediateMatrix, IPrimeSCPntB_B);
                spCount++;
            }
        }
<<<<<<< HEAD
        v3Scale(1/mSC, c_B, c_B);
        v3Scale(1/mSC, cPrime_B, cPrime_B);
=======
        v3Scale(t - this->centralBody->ephIntTime, this->centralBody->VelFromEphem,
            posVelComp);
        v3Add(rBN_NLoc, this->centralBody->PosFromEphem, PlanetRelPos);
        v3Add(PlanetRelPos, posVelComp, PlanetRelPos);
        v3Subtract(PlanetRelPos, gravit->PosFromEphem, PlanetRelPos);
        v3Scale(t - gravit->ephIntTime, gravit->VelFromEphem, posVelComp);
        v3Subtract(PlanetRelPos, posVelComp, PlanetRelPos);
        rmag = v3Norm(PlanetRelPos);
        v3Scale(-gravit->mu / rmag / rmag / rmag, PlanetRelPos, PlanetAccel);
        v3Add(InertialAccels, PlanetAccel, InertialAccels);
        v3Scale(t - gravit->ephIntTime, gravit->VelFromEphem, posVelComp);
        v3Subtract(this->centralBody->PosFromEphem, gravit->PosFromEphem, PlanetRelPos);
        v3Subtract(PlanetRelPos, posVelComp, PlanetRelPos);
        v3Scale(t - this->centralBody->ephIntTime, this->centralBody->VelFromEphem,
                posVelComp);
        v3Add(PlanetRelPos, posVelComp, PlanetRelPos);
        rmag = v3Norm(PlanetRelPos);
        v3Scale(gravit->mu/rmag/rmag/rmag, PlanetRelPos, PlanetAccel);
        v3Add(InertialAccels, PlanetAccel, InertialAccels);
    }
    //! - Add in inertial accelerations of the non-central bodies
    v3Add(dX+3, InertialAccels, dX+3);
    v3Add(InertialAccels, ConservAccel, ConservAccel);
    
>>>>>>> 4b4d414f

        //! Define some necessary tilde matrices
        v3Tilde(omega_BN_BLoc, omegaTilde_BN_B);
        v3Tilde(c_B, cTilde_B);

        //! Define matrices needed for hinged solar panel dynamics
        uint32_t spCounti = 0;
        uint32_t spCountj;
        v3SetZero(vectorSumHingeDynamics);
        v3SetZero(vectorSum2HingeDynamics);
        std::vector<SolarPanelConfigData>::iterator SPIti;
        std::vector<SolarPanels *>::iterator SPPackIti;
        std::vector<SolarPanelConfigData>::iterator SPItj;
        std::vector<SolarPanels *>::iterator SPPackItj;
        for (SPPackIti = solarPanels.begin(); SPPackIti != solarPanels.end(); SPPackIti++)
        {
            for (SPIti = (*SPPackIti)->solarPanelData.begin();
                 SPIti != (*SPPackIti)->solarPanelData.end(); SPIti++)
            {
                spCountj = 0;
                for (SPPackItj = solarPanels.begin(); SPPackItj != solarPanels.end(); SPPackItj++)
                {
                    for (SPItj = (*SPPackItj)->solarPanelData.begin();
                         SPItj != (*SPPackItj)->solarPanelData.end(); SPItj++)
                    {
                        if (spCounti != spCountj) {
                            // - Define off diagonal elements of A
                            matrixA[spCounti*this->SPCount+spCountj] = - SPIti->massSP*SPIti->d*SPItj->massSP*SPItj->d/mSC*v3Dot(SPIti->sHat3_B, SPItj->sHat3_B);

                            // - Define vector that is needed for P vector
                            v3Scale(SPItj->massSP*SPItj->d*thetaDotsSP[spCountj]*thetaDotsSP[spCountj], SPItj->sHat1_B, intermediateVector);
                            v3Add(vectorSumHingeDynamics, intermediateVector, vectorSumHingeDynamics);
                        }
                        spCountj++;

                    }

                }
                //! - Define diagonal elements of A matrix
                matrixA[spCounti*this->SPCount + spCounti] = SPIti->ISPPntS_S[4] + (SPIti->massSP - SPIti->massSP*SPIti->massSP/mSC)*SPIti->d*SPIti->d;

                //! - Define F matrix
                m33Subtract(cTilde_B, SPIti->rTilde_HB_B, intermediateMatrix);
                v3tMultM33(SPIti->sHat3_B, intermediateMatrix, intermediateVector);
                v3Scale(SPIti->massSP*SPIti->d, intermediateVector, intermediateVector);
                v3Scale(SPIti->ISPPntS_S[4] + SPIti->massSP*SPIti->d*SPIti->d, SPIti->sHat2_B, intermediateVector2);
                v3Add(intermediateVector, intermediateVector2, intermediateVector);
                v3Scale(-1.0, intermediateVector, &matrixF[spCounti*3]);

                //! - Define P vector
                v3Scale(1.0/mSC, vectorSumHingeDynamics, vectorSumHingeDynamics);
                m33MultV3(omegaTilde_BN_B, cPrime_B, intermediateVector);
                v3Scale(2.0, intermediateVector, intermediateVector);
                v3Subtract(rDDot_CN_B, intermediateVector, intermediateVector);
                v3Subtract(c_B, SPIti->r_HB_B, intermediateVector2);
                m33MultV3(omegaTilde_BN_B, intermediateVector2, intermediateVector2);
                m33MultV3(omegaTilde_BN_B, intermediateVector2, intermediateVector2);
                v3Subtract(intermediateVector, intermediateVector2, intermediateVector);
                v3Subtract(intermediateVector, vectorSumHingeDynamics, intermediateVector);
                vectorP[spCounti] = - SPIti->k*thetasSP[spCounti] - SPIti->c*thetaDotsSP[spCounti] + (SPIti->ISPPntS_S[8] - SPIti->ISPPntS_S[0] + SPIti->massSP*SPIti->d*SPIti->d)*SPIti->omega_BN_S[2]*SPIti->omega_BN_S[0] - SPIti->massSP*SPIti->d*v3Dot(SPIti->sHat3_B, intermediateVector);

                //! - Define R matrix
                m33Subtract(SPIti->rTilde_SB_B, cTilde_B, intermediateMatrix);
                m33MultV3(intermediateMatrix, SPIti->sHat3_B, intermediateVector);
                v3Scale(SPIti->massSP*SPIti->d, intermediateVector, intermediateVector);
                v3Scale(SPIti->ISPPntS_S[4], SPIti->sHat2_B, intermediateVector2);
                v3Add(intermediateVector, intermediateVector2, &matrixR[spCounti*3]);

                //! - Define a vector that will be used for tauRHS
                m33MultV3(SPIti->rTilde_SB_B, SPIti->sHat3_B, intermediateVector);
                v3Scale(SPIti->massSP*SPIti->d, intermediateVector, intermediateVector);
                v3Scale(SPIti->ISPPntS_S[4], SPIti->sHat2_B, intermediateVector2);
                v3Add(intermediateVector, intermediateVector2, intermediateVector);
                m33MultV3(omegaTilde_BN_B, intermediateVector, intermediateVector);
                v3Scale(thetaDotsSP[spCounti], intermediateVector, intermediateVector);
                m33Subtract(SPIti->rTilde_SB_B, cTilde_B, intermediateMatrix);
                m33MultV3(intermediateMatrix, SPIti->sHat1_B, intermediateVector2);
                v3Scale(SPIti->massSP*SPIti->d*thetaDotsSP[spCounti]*thetaDotsSP[spCounti], intermediateVector2, intermediateVector2);
                v3Add(intermediateVector, intermediateVector2, intermediateVector);
                v3Add(intermediateVector, vectorSum2HingeDynamics, vectorSum2HingeDynamics);
                spCounti++;
            }
        }

        /*! - compute domega/dt (see Schaub and Junkins) When the spacecraft is a rigid body with no reaction wheels, the equation is: I*omega = -omegaTilde*I*omega + L */
        /*! - Populate inertia for LHS of the equation (this is done with intention of adding RWs/Flex/Slosh */
        m33Copy(ISCPntB_B, ILHS);

        //! - Populate the RHS of the equation
        m33MultV3(ISCPntB_B, omega_BN_BLoc, intermediateVector);
        m33MultV3(omegaTilde_BN_B, intermediateVector, intermediateVector);
        v3Subtract(extSumTorque_B, intermediateVector, tauRHS);

        //! - Modify equation with hinged solar panel dynamics
        v3SetZero(vectorSum3HingeDynamics);
        if (this->SPCount > 0) {
            //! - Find E matrix for hinged solar panel dynamics
            if (this->SPCount == 1) {
                matrixE[0] = 1.0/matrixA[0];
            }
            else {
                mInverse(matrixA, this->SPCount, matrixE);
            }

            //! - Modify tauRHS and ILHS to include hinged dynamics
            m33MultV3(omegaTilde_BN_B, cPrime_B, intermediateVector);
            v3Scale(2.0, intermediateVector, intermediateVector);
            v3Subtract(rDDot_CN_B, intermediateVector, intermediateVector);
            m33MultV3(omegaTilde_BN_B, c_B, intermediateVector2);
            m33MultV3(omegaTilde_BN_B, intermediateVector2, intermediateVector2);
            v3Subtract(intermediateVector, intermediateVector2, intermediateVector);
            m33MultV3(cTilde_B, intermediateVector, intermediateVector);
            v3Scale(mSC, intermediateVector, intermediateVector);
            v3Subtract(tauRHS, intermediateVector, tauRHS);
            m33MultV3(IPrimeSCPntB_B, omega_BN_BLoc, intermediateVector);
            v3Subtract(tauRHS, intermediateVector, tauRHS);
            v3Subtract(tauRHS, vectorSum2HingeDynamics, tauRHS);
            m33MultM33(cTilde_B, cTilde_B, intermediateMatrix);
            m33Scale(mSC, intermediateMatrix, intermediateMatrix);
            m33Add(ILHS, intermediateMatrix, ILHS);
            spCount = 0;
            for (SPPackIt = solarPanels.begin(); SPPackIt != solarPanels.end(); SPPackIt++)
            {
                for (SPIt = (*SPPackIt)->solarPanelData.begin();
                     SPIt != (*SPPackIt)->solarPanelData.end(); SPIt++)
                {
                    vtMultM(&matrixE[spCount*this->SPCount], matrixF, this->SPCount, 3, intermediateVector);
                    v3OuterProduct(&matrixR[spCount*3], intermediateVector, intermediateMatrix);
                    m33Add(ILHS, intermediateMatrix, ILHS);

                    //! - Define vector needed for modification of tauRHS
                    v3Scale(vDot(&matrixE[spCount*this->SPCount], this->SPCount, vectorP), &matrixR[spCount*3], intermediateVector);
                    v3Add(vectorSum3HingeDynamics, intermediateVector, vectorSum3HingeDynamics);
                    spCount++;
                }
            }

        }
        //! Modify tauRHS with Hinged dynamics 
        v3Subtract(tauRHS, vectorSum3HingeDynamics, tauRHS);

        //! - Modify RHS and LHS of the equation with RWs
        uint32_t rwCount = 0;
        double rwTorque[3];
        double rwSumTorque[3];
        v3SetZero(rwSumTorque);
        v3SetZero(this->rwaGyroTorqueBdy);
        std::vector<ReactionWheelDynamics *>::iterator RWPackIt;
        for (RWPackIt = reactWheels.begin(); RWPackIt != reactWheels.end(); RWPackIt++)
        {
            std::vector<ReactionWheelConfigData>::iterator rwIt;
            for (rwIt = (*RWPackIt)->ReactionWheelData.begin();
            rwIt != (*RWPackIt)->ReactionWheelData.end(); rwIt++)
            {
                //! - Modify inertia matrix of LHS of the omegaDot equation
                v3OuterProduct(rwIt->gsHat_B, rwIt->gsHat_B, intermediateMatrix);
                m33Scale(rwIt->Js, intermediateMatrix, intermediateMatrix);
                m33Subtract(ILHS, intermediateMatrix, ILHS);
                /*! - Define hs of wheels (this is not the hs seen in Schaubs book) the inertia is being modified for the LHS of the equation which results in hs being modified in this way */
                double hs =  rwIt->Js * Omegas[rwCount];

                //! - calculate RW gyro torque - omegaTilde*Gs*hs
                v3Scale(hs, rwIt->gsHat_B, intermediateVector);
                v3Add(this->rwaGyroTorqueBdy, intermediateVector, this->rwaGyroTorqueBdy); /* omegaTilde is premultiplied outside of the loop */
                v3Scale(rwIt->u_current, rwIt->gsHat_B, rwTorque);
                v3Subtract(rwSumTorque, rwTorque, rwSumTorque);         /* subtract [Gs]u */
                v3Add(rwSumTorque, rwIt->tau_B, rwSumTorque);           /* add simple jitter torque */
                rwCount++;
            }
        }

        //! - Complete rwaGyroTorque
        m33MultV3(omegaTilde_BN_B, this->rwaGyroTorqueBdy, this->rwaGyroTorqueBdy);
        v3Subtract(tauRHS, this->rwaGyroTorqueBdy, tauRHS);
        v3Add(tauRHS, rwSumTorque, tauRHS);  /* add RWs torque to RHS of equation */

        //! - Solve for d(w)/dt
        m33Inverse(ILHS, intermediateMatrix);
        m33MultV3(intermediateMatrix, tauRHS, omegaDot_BN_B);            /* d(w)/dt = [I_RW]^-1 . (RHS) */

        //! - Back solve for solar panel motion
        v3SetZero(vectorSumHingeDynamics);
        v3SetZero(vectorSum2HingeDynamics);
        mMultV(matrixF, this->SPCount, 3, omegaDot_BN_B, intermediateVector);
        if (this->SPCount > 0) {
            spCount = 0;
            for (SPPackIt = solarPanels.begin(); SPPackIt != solarPanels.end(); SPPackIt++)
            {
                for (SPIt = (*SPPackIt)->solarPanelData.begin();
                     SPIt != (*SPPackIt)->solarPanelData.end(); SPIt++)
                {
                    //! Set trivial derivative thetaDot = thetaDot
                    dX[this->useTranslation*6 + this->useRotation*6 + this->RWACount + this->numRWJitter + spCount] = thetaDotsSP[spCount];

                    //! Solve for thetaDDot
                    vtMultM(&matrixE[spCount*this->SPCount], matrixF, this->SPCount, 3, intermediateVector);
                    dX[this->useTranslation*6 + this->useRotation*6 + this->RWACount + this->SPCount + spCount] = v3Dot(intermediateVector, omegaDot_BN_B) + vDot(&matrixE[spCount*this->SPCount], this->SPCount, vectorP);

                    //! - Solve for two vectors needed for translation
                    v3Scale(SPIt->massSP*SPIt->d*thetaDDotsSP[spCount]/mSC, SPIt->sHat3_B, intermediateVector);
                    v3Add(intermediateVector, vectorSumHingeDynamics, vectorSumHingeDynamics);
                    v3Scale(SPIt->massSP*SPIt->d*thetaDotsSP[spCount]*thetaDotsSP[spCount]/mSC, SPIt->sHat1_B, intermediateVector);
                    v3Add(intermediateVector, vectorSum2HingeDynamics, vectorSum2HingeDynamics);
                    spCount++;
                }
            }
        }

        /* RW motor torque equations to solve for d(Omega)/dt */
        /* if RW jitter is on, solve for wheel angle derivative */
        rwCount = 0;
        uint32_t rwJitterCount = 0;
        for (RWPackIt = reactWheels.begin(); RWPackIt != reactWheels.end(); RWPackIt++)
        {
            std::vector<ReactionWheelConfigData>::iterator rwIt;
            for (rwIt = (*RWPackIt)->ReactionWheelData.begin();
            rwIt != (*RWPackIt)->ReactionWheelData.end(); rwIt++)
            {
                dX[this->useTranslation*6 + this->useRotation*6 + rwCount] = rwIt->u_current / rwIt->Js
                    - v3Dot(rwIt->gsHat_B, omegaDot_BN_B);

                if (rwIt->usingRWJitter) {
                    /* compute d(theta)/dt for the RW angle */
                    dX[this->useTranslation*6 + this->useRotation*6 + this->RWACount + rwJitterCount] = Omegas[rwCount];
                    rwJitterCount++;
                }

                rwCount++;
            }
        }

        //! - Back solve to find translational acceleration
        if (this->SPCount > 0) {
            m33MultV3(omegaTilde_BN_B, cPrime_B, intermediateVector);
            v3Scale(2.0, intermediateVector, intermediateVector);
            v3Subtract(rDDot_CN_B, intermediateVector, rDDot_BN_B);
            m33MultV3(omegaTilde_BN_B, c_B, intermediateVector);
            m33MultV3(omegaTilde_BN_B, intermediateVector, intermediateVector);
            v3Subtract(rDDot_BN_B, intermediateVector, rDDot_BN_B);
            v3Subtract(rDDot_BN_B, vectorSumHingeDynamics, rDDot_BN_B);
            v3Subtract(rDDot_BN_B, vectorSum2HingeDynamics, rDDot_BN_B);
            m33MultV3(cTilde_B, omegaDot_BN_B, intermediateVector);
            v3Add(rDDot_BN_B, intermediateVector, rDDot_BN_B);
            m33tMultV3(BN, rDDot_BN_B, dX + 3);
        }

    }
    delete [] matrixA;
    delete [] matrixE;
    delete [] matrixF;
    delete [] vectorP;
    delete [] matrixR;
}

/*! This method is used to integrate the state forward to the time specified.
    It is hardcoded to perform an RK4 against the current states.  We might want 
    to think about abstracting that out to allow different integrators in the 
    future.
    @return void
    @param CurrentTime The current simulation time in seconds with double precision
*/
void SixDofEOM::integrateState(double CurrentTime)
{
    
    double  *X = new double[NStates];         /* integration state space */
    double  *Xnext = new double[NStates];        /* integration state space */
    memset(X, 0x0, NStates*sizeof(double));
    memset(Xnext, 0x0, NStates*sizeof(double));
<<<<<<< HEAD
    
=======
    uint32_t i;
>>>>>>> 4b4d414f
    double TimeStep;
    double sMag;
    uint32_t CentralBodyCount = 0;
    double LocalDV[3];
<<<<<<< HEAD

=======
>>>>>>> 4b4d414f
    double DVtot[3];
    double DVconservative[3];
    double sigmaBNLoc[3];                     /* MRP from inertial to body */

    double BN[3][3];                          /* DCM from inertial to body */
    double intermediateVector[3];             /* intermediate vector needed for calculation */
    double Omega;                             /* current wheel speeds of RWs */
    double omega_s;                           /* body rate about the g_s RW axis */
    double totRwsKinEnergy;                   /* All RWs kinetic energy summed together */
    double totRwsAngMomentum_B[3];            /* All RWs angular momentum */
    double prevTotScRotKinEnergy;             /* The last kinetic energy calculation from time step before */
    double *attStates;                        /* pointer to the attitude state set in the overall state matrix */

    //! Begin method steps
    //! - Get the dt from the previous time to the current
    TimeStep = CurrentTime - this->TimePrev;
    
    //! - Initialize the local states and invert the inertia tensor
    memcpy(X, this->XState, this->NStates*sizeof(double));
    
    //! - Loop through gravitational bodies and find the central body to integrate around
    //GravityBodyData *CentralBody = NULL;
    std::vector<GravityBodyData>::iterator it;
    for(it = GravData.begin(); it != GravData.end(); it++)
    {
        it->ephIntTime = it->ephemTimeSimNanos * NANO2SEC;
        if(it->IsCentralBody)
        {
<<<<<<< HEAD
            this->CentralBody = &(*it);
=======
            this->centralBody = &(*it);
>>>>>>> 4b4d414f
            CentralBodyCount++;
        }
    }
    
    //! - If we did not locate a central body, alert the user and prepare to explode.
    if(CentralBodyCount != 1)
    {
        std::cerr << "ERROR: I got a bad count on central bodies: " <<
        CentralBodyCount <<std::endl;
        return;
    }
    
    Integrator->integrate(CurrentTime, TimeStep, X, Xnext, this->NStates);
<<<<<<< HEAD
=======
    
    // Manuel really dislikes this part of the code and thinks we should rethink it. It's not clean whatsoever
    // The goal of the snippet is to compute the nonConservative delta v (LocalDV)
    v3Subtract(Xnext + 3, X + 3, DVtot); // This rellies on knowledge of the state order (bad code!)
    v3Scale(TimeStep, ConservAccel, DVconservative);
    v3Subtract(DVtot, DVconservative, LocalDV);
    //-------------------------------------------------------
    
    v3Add(LocalDV, this->AccumDVBdy, this->AccumDVBdy);
    
    memcpy(this->XState, Xnext, this->NStates*sizeof(double));
>>>>>>> 4b4d414f
    
    // Manuel really dislikes this part of the code and thinks we should rethink it. It's not clean whatsoever
    // The goal of the snippet is to compute the nonConservative delta v (LocalDV)
    //v3Subtract(Xnext + 3, X + 3, DVtot); // This rellies on knowledge of the state order (bad code!)
    
    // As I said in my previous comment, these lines heavily relly on knowledge of the order state, which is not very good. Actually, I need to change this count to account for the translational/rotational flags!
    
    if (this->useTranslation) {
        v3Subtract(Xnext + 3, X + 3, DVtot); // This rellies on knowledge of the state order (bad code!)
        v3Scale(TimeStep, ConservAccel, DVconservative);
        v3Subtract(DVtot, DVconservative, LocalDV);
    }
    
    //-------------------------------------------------------
    
    v3Add(LocalDV, this->AccumDVBdy, this->AccumDVBdy);

    
    memcpy(this->XState, Xnext, this->NStates*sizeof(double));

    //! - MRPs get singular at 360 degrees.  If we are greater than 180, switch to shadow set
    if (this->useRotation){
        attStates = &this->XState[this->useTranslation*6];
        sMag =  v3Norm(attStates);
        if(sMag > 1.0) {
            v3Scale(-1.0 / sMag / sMag, attStates, attStates);
            this->MRPSwitchCount++;
        }


        /*! - Energy, Power, and angular Momentum Calculations,
            T = 1/2*omega^T*I*omega + sum_over_RWs(1/2*Js*(omega_si + Omega_i)^2) - Schaub pg. 4.5.1, 
            H = I*omega + sum_over_RWs(g_s*J_s(omega_si + Omega)) - Schaub 4.5.1, 
            P = sum_over_external_torque(omega^T*L) + sum_over_RWs(u*Omega) - Schaub 4.5.2 */
        totRwsKinEnergy         = 0.0;
        this->scRotPower        = 0.0;
        this->totScRotKinEnergy = 0.0;
        v3SetZero(totRwsAngMomentum_B);
        v3SetZero(this->totScAngMomentum_B);
        v3SetZero(this->totScAngMomentum_N);

        //! Loop through Thrusters to get power
        std::vector<ThrusterDynamics*>::iterator itThruster;
        ThrusterDynamics *theEff;
        for(itThruster = thrusters.begin(); itThruster != thrusters.end(); itThruster++)
        {
            theEff = *itThruster;
            this->scRotPower += v3Dot(&attStates[3], theEff->GetBodyTorques()); /* omega^T*L */
        }
        
        //! - Loop through RWs to get energy, momentum and power information
        std::vector<ReactionWheelDynamics *>::iterator rWPackIt;
        uint32_t rwCount = 0;
        uint32_t rwJitterCount = 0;
        for (rWPackIt = reactWheels.begin(); rWPackIt != reactWheels.end(); rWPackIt++)
        {
            std::vector<ReactionWheelConfigData>::iterator rwIt;
            for (rwIt = (*rWPackIt)->ReactionWheelData.begin();
                 rwIt != (*rWPackIt)->ReactionWheelData.end(); rwIt++)
            {
                /* Gather values needed for energy and momentum calculations */
                Omega = this->XState[this->useTranslation*6 + this->useRotation*6 + rwCount];
                omega_s = v3Dot(&attStates[3], rwIt->gsHat_B);

                /* RW energy */
                totRwsKinEnergy += 0.5*rwIt->Js*(Omega + omega_s)*(Omega + omega_s); /* 1/2*Js*(omega_si + Omega_i)^2 */
                v3Scale(rwIt->Js, rwIt->gsHat_B, intermediateVector);

                /* RW power */
                this->scRotPower += rwIt->u_current*Omega; /* u*Omega */

                /* RW angular momentum */
                v3Scale((Omega + omega_s), intermediateVector, intermediateVector);
                v3Add(totRwsAngMomentum_B, intermediateVector, totRwsAngMomentum_B);

                /* Set current reaction wheel speed and angle */
                rwIt->Omega = Omega;
                if (rwIt->usingRWJitter) {
                    rwIt->theta = this->XState[useTranslation*6 + useRotation*6 + rwCount + rwJitterCount];
                    rwJitterCount++;
                }
                rwCount++;
            }
        }

        std::vector<SolarPanels *>::iterator SPPackIt;
        std::vector<SolarPanelConfigData>::iterator SPIt;
        uint32_t spCount = 0;
        for (SPPackIt = solarPanels.begin(); SPPackIt != solarPanels.end(); SPPackIt++)
        {
            for (SPIt = (*SPPackIt)->solarPanelData.begin();
                 SPIt != (*SPPackIt)->solarPanelData.end(); SPIt++)
            {
                SPIt->theta = this->XState[this->useTranslation*6 + this->useRotation*6 + this->RWACount + this->numRWJitter + spCount];
                SPIt->thetaDot = this->XState[this->useTranslation*6 + this->useRotation*6 + this->RWACount + this->numRWJitter + this->SPCount + spCount];
                spCount++;
            }
        }


        //! - Grab previous energy value for rate of change of energy
        prevTotScRotKinEnergy = this->totScRotKinEnergy;

        /* spacecraft angular momentum */
        m33MultV3(this->compI, &attStates[3], this->totScAngMomentum_B); /* I*omega */

        //! 1/2*omega^T*I*omega
        this->totScRotKinEnergy = 0.5*v3Dot(&attStates[3], this->totScAngMomentum_B);

        //! - Add the reaction wheel relative kinetic energy and angular momentum
        this->totScRotKinEnergy += totRwsKinEnergy; /* T from above */
        v3Add(totRwsAngMomentum_B, this->totScAngMomentum_B, this->totScAngMomentum_B); /* H from above */

        //! - Find angular momentum vector in inertial frame
        MRP2C(&attStates[0], BN);
        m33tMultV3(BN, this->totScAngMomentum_B, this->totScAngMomentum_N);

        //! - Find magnitude of spacecraft angular momentum
        this->totScAngMomentumMag = v3Norm(this->totScAngMomentum_N);

        //! - Calulate rate of change of energy
        this->scEnergyRate = (this->totScRotKinEnergy-prevTotScRotKinEnergy)/TimeStep;
    }

    //! - Clear out local allocations and set time for next cycle
    this->TimePrev = CurrentTime;
    delete[] X;
    delete[] Xnext;
}

/*! This method computes the output states based on the current integrated state.  
    @return void
*/
void SixDofEOM::computeOutputs()
{
    GravityBodyData *centralBody = NULL;
    GravityBodyData *displayBody = NULL;
    std::vector<GravityBodyData>::iterator it;
    double displayPos[3], displayVel[3];
    
    for(it = GravData.begin(); it != GravData.end(); it++)
    {
        if(it->IsCentralBody)
        {
            centralBody = &(*it);
        }
        if(it->IsDisplayBody)
        {
            displayBody = &(*it);
        }
    }

    if (this->useTranslation){
        memcpy(this->r_BN_N, &(this->XState[0]), 3*sizeof(double));
        memcpy(this->v_BN_N, &(this->XState[3]), 3*sizeof(double));
    } 
    if (this->useRotation){
        memcpy(this->sigma_BN, &(this->XState[this->useTranslation*6]), 3*sizeof(double));
        memcpy(this->omega_BN_B, &(this->XState[this->useTranslation*6+3]), 3*sizeof(double));
    }

    if(centralBody != NULL)
    {
        v3Add(this->r_BN_N, centralBody->PosFromEphem, this->r_BN_N);
        v3Add(this->v_BN_N, centralBody->VelFromEphem, this->v_BN_N);
    }
    
    memset(displayPos, 0x0, 3*sizeof(double));
    memset(displayVel, 0x0, 3*sizeof(double));
    if(displayBody != NULL)
    {
        v3Subtract(this->r_BN_N, displayBody->PosFromEphem, this->r_BN_N);
        v3Subtract(this->v_BN_N, displayBody->VelFromEphem, this->v_BN_N);
        v3Copy(displayBody->PosFromEphem, displayPos);
        v3Copy(displayBody->VelFromEphem, displayVel);
    }
    for(it = GravData.begin(); it != GravData.end(); it++)
    {
        v3Subtract(it->PosFromEphem, displayPos, it->posRelDisplay);
        v3Subtract(it->VelFromEphem, displayVel, it->velRelDisplay);
    }
    
}

/*! This method writes out the current state and mass properties to their
    appropriate output messages.  It creates local copies and puts that copied 
    data into the output stream.
    @return void
    @param CurrentClock The current simulation time in nanoseconds
*/
void SixDofEOM::WriteOutputMessages(uint64_t CurrentClock)
{
    std::vector<GravityBodyData>::iterator it;
    SpicePlanetState localPlanet;
    //! Begin method steps
    //! - If we have a valid state output message ID, copy over internals and write out
    if(StateOutMsgID >= 0)
    {
        OutputStateData StateOut;
        memcpy(StateOut.r_N, this->r_BN_N, 3*sizeof(double));
        memcpy(StateOut.v_N, this->v_BN_N, 3*sizeof(double));
        memcpy(StateOut.sigma, this->sigma_BN, 3*sizeof(double));
        memcpy(StateOut.omega, this->omega_BN_B, 3*sizeof(double));
        memcpy(StateOut.T_str2Bdy, this->T_str2Bdy, 9*sizeof(double));
        memcpy(StateOut.TotalAccumDVBdy, this->AccumDVBdy, 3*sizeof(double));
        StateOut.MRPSwitchCount = this->MRPSwitchCount;
        SystemMessaging::GetInstance()->WriteMessage(StateOutMsgID, CurrentClock,
            sizeof(OutputStateData), reinterpret_cast<uint8_t*> (&StateOut), moduleID);
    }
    
    //! - If we have a valid mass props output message ID, copy over internals and write out
    if(MassPropsMsgID >= 0)
    {
        
        MassPropsData massProps;
        massProps.Mass = this->compMass;
        memcpy(massProps.CoM, this->compCoM, 3*sizeof(double));
        memcpy(&(massProps.InertiaTensor[0]), &(this->compI[0][0]), 9*sizeof(double));
        memcpy(massProps.T_str2Bdy, this->T_str2Bdy, 9*sizeof(double));
        SystemMessaging::GetInstance()->WriteMessage(MassPropsMsgID, CurrentClock,
            sizeof(MassPropsData), reinterpret_cast<uint8_t*> (&massProps), moduleID);
    }
    
    for(it = GravData.begin(); it != GravData.end(); it++)
    {
        if(it->outputMsgID < 0)
        {
            continue;
        }
        v3Copy(it->posRelDisplay, localPlanet.PositionVector);
        v3Copy(it->velRelDisplay, localPlanet.VelocityVector);
        localPlanet.J2000Current = it->ephemTime;
        memset(localPlanet.PlanetName, 0x0, MAX_BODY_NAME_LENGTH*sizeof(char));
        memcpy(localPlanet.PlanetName, it->planetEphemName.c_str(),
               it->planetEphemName.size()*sizeof(char));
        SystemMessaging::GetInstance()->
            WriteMessage(it->outputMsgID, CurrentClock, sizeof(SpicePlanetState),
            reinterpret_cast<uint8_t*> (&localPlanet), moduleID);
    }
    
}

/*! This method is the main entry point for dynamics.  It reads the inputs, 
    propagates the state, and then computes/writes the output messages.  Note that 
    the integration call converts the input time to seconds as a double precision 
    number
    @return void
    @param CurrentSimNanos The current simulation time in nanoseconds
*/
void SixDofEOM::UpdateState(uint64_t CurrentSimNanos)
{
    ReadInputs();
    integrateState(CurrentSimNanos*NANO2SEC);
    computeOutputs();
    WriteOutputMessages(CurrentSimNanos);
}<|MERGE_RESOLUTION|>--- conflicted
+++ resolved
@@ -221,7 +221,6 @@
 /*! This is the constructor for SixDofEOM.  It initializes a few variables*/
 SixDofEOM::SixDofEOM()
 {
-<<<<<<< HEAD
     this->CallCounts = 0;
     this->RWACount = reactWheels.size();
     this->SPCount = solarPanels.size(); //! Get number of solar panels
@@ -248,15 +247,6 @@
     this->T_Str2BdyInit[0] = this->T_Str2BdyInit[4] = this->T_Str2BdyInit[8] = 1.0;
 
     this->Integrator = new rk4integrator(this); // Default integrator
-=======
-    CallCounts = 0;
-    RWACount = reactWheels.size();
-    OutputStateMessage = "inertial_state_output";
-    OutputMassPropsMsg = "spacecraft_mass_props";
-    OutputBufferCount = 2;
-    MRPSwitchCount = 0;
-    Integrator = new rk4integrator(this); // Default integrator
->>>>>>> 4b4d414f
     return;
 }
 
@@ -267,13 +257,8 @@
         delete[] XState;
     }
     
-<<<<<<< HEAD
     if (this->Integrator != nullptr) {
         delete this->Integrator;
-=======
-    if (Integrator != nullptr) {
-        delete Integrator;
->>>>>>> 4b4d414f
     }
     return;
 }
@@ -834,7 +819,6 @@
         //! - compute inertial velocity
         v3Copy(v_BN_NLoc, dX);
 
-<<<<<<< HEAD
         //! - Get current position magnitude and compute the 2-body gravitational accels
         rmag = v3Norm(r_BN_NLoc);
         v3Scale(-CentralBody->mu / rmag / rmag / rmag, r_BN_NLoc, intermediateVector);
@@ -941,53 +925,6 @@
         memcpy(StateCurrent.sigma, sigma_BNLoc, 3*sizeof(double));
         memcpy(StateCurrent.omega, omega_BN_BLoc, 3*sizeof(double));
         memcpy(StateCurrent.T_str2Bdy, this->T_str2Bdy, 9*sizeof(double));
-=======
-    //! - Get current position magnitude and compute the 2-body gravitational accels
-    rmag = v3Norm(rBN_NLoc);
-    v3Scale(-this->centralBody->mu / rmag / rmag / rmag, rBN_NLoc, d2);
-    v3Add(d2, dX+3, dX+3);
-    v3Add(d2, ConservAccel, ConservAccel);
-
-    /* compute the gravitational zonal harmonics or the spherical harmonics (never both)*/
-    if(this->centralBody->UseJParams)
-    {
-        jPerturb(this->centralBody, rBN_NLoc, perturbAccel);
-        v3Add(dX+3, perturbAccel, dX+3);
-        v3Add(perturbAccel, ConservAccel, ConservAccel);
-    }
-    else if (this->centralBody->UseSphericalHarmParams)
-    {
-        unsigned int max_degree = this->centralBody->getSphericalHarmonicsModel()->getMaxDegree(); // Maximum degree to include
-        double posPlanetFix[3]; // [m] Position in planet-fixed frame
-        double gravField[3]; // [m/s^2] Gravity field in planet fixed frame
-
-        double aux[3], aux1[3], aux2[3], aux3[3];
-        double planetDt = t - this->centralBody->ephIntTime;
-        double J2000PfixCurrent[3][3];
-        
-        m33Scale(planetDt, this->centralBody->J20002Pfix_dot, J2000PfixCurrent);
-        m33Add(J2000PfixCurrent, this->centralBody->J20002Pfix, J2000PfixCurrent);
-        m33MultV3(J2000PfixCurrent, rBN_NLoc, posPlanetFix); // r_E = [EN]*r_N
-        this->centralBody->getSphericalHarmonicsModel()->computeField(posPlanetFix, max_degree, gravField, false);
-        
-        m33tMultV3(J2000PfixCurrent, gravField, aux1); // [EN]^T * gravField
-        
-        m33MultV3(this->centralBody->J20002Pfix_dot, vBN_NLoc, aux2);  // [EN_dot] * v_N
-        m33tMultV3(this->centralBody->J20002Pfix, aux2, aux2);    // [EN]^T * [EN_dot] * v_N
-        v3Scale(2.0, aux2, aux2);                           // 2 * [EN]^T * [EN_dot] * v_N
-        
-        m33MultV3(this->centralBody->J20002Pfix_dot, rBN_NLoc, aux3);  // [EN_dot] * r_N
-        m33tMultV3(this->centralBody->J20002Pfix, aux3, aux3);    // [EN]^T * [EN_dot] * r_N
-        m33MultV3(this->centralBody->J20002Pfix_dot, aux3, aux3); // [EN_dot] * [EN]^T * [EN_dot] * r_N
-        m33tMultV3(this->centralBody->J20002Pfix, aux3, aux3);    // [EN]^T * [EN_dot] * [EN]^T * [EN_dot] * r_N
-        
-        v3SetZero(aux2);
-        v3Subtract(aux1, aux2, aux);    // [EN]^T * gravField - 2 * [EN]^T * [EN_dot] * v_N
-        
-        // perturbAccel = [EN]^T * gravField - 2 * [EN]^T * [EN_dot] * v_N - [EN]^T * [EN_dot] * [EN]^T * [EN_dot] * r_N
-        v3SetZero(aux3);
-        v3Subtract(aux, aux3, perturbAccel);
->>>>>>> 4b4d414f
         
         //! - Copy out the current mass properties for DynEffector calls
         MassProps.Mass = this->compMass;
@@ -995,7 +932,6 @@
         memcpy(MassProps.InertiaTensor, this->compI, 9*sizeof(double));
         memcpy(MassProps.T_str2Bdy, this->T_str2Bdy, 9*sizeof(double));
         
-<<<<<<< HEAD
         //! - Zero the non-conservative accel
         memset(this->NonConservAccelBdy, 0x0, 3*sizeof(double));
         //! - Loop over the vector of thrusters and compute body force/torque
@@ -1014,38 +950,6 @@
             }
             v3Add(extSumTorque_B, TheEff->GetBodyTorques(), extSumTorque_B);
         }
-=======
-        v3Add(perturbAccel, ConservAccel, ConservAccel);
-        
-//#ifdef _DEBUG
-//        printf("Paste this into python terminal:\n");
-//        printf("r_N = np.array([%.15e, %.15e, %.15e])\n", r_N[0], r_N[1], r_N[2]);
-//        printf("v_N = np.array([%.15e, %.15e, %.15e])\n", v_N[0], v_N[1], v_N[2]);
-//        printf("r_E = np.array([%.15e, %.15e, %.15e])\n", posPlanetFix[0], posPlanetFix[1], posPlanetFix[2]);
-//        
-//        printf("g_E = np.array([%.15e, %.15e, %.15e])\n", gravField[0], gravField[1], gravField[2]);
-//        
-//        printf("EN = np.array([");
-//        for (unsigned int i = 0; i < 3; i++) {
-//            printf("[%.15e, %.15e, %.15e]", CentralBody->J20002Pfix[i][0], CentralBody->J20002Pfix[i][1], CentralBody->J20002Pfix[i][2]);
-//            if (i < 2)
-//                printf(",");
-//        }
-//        printf("])\n");
-//        
-//        printf("EN_dot = np.array([");
-//        for (unsigned int i = 0; i < 3; i++) {
-//            printf("[%.15e, %.15e, %.15e]", CentralBody->J20002Pfix_dot[i][0], CentralBody->J20002Pfix_dot[i][1], CentralBody->J20002Pfix_dot[i][2]);
-//            if (i < 2)
-//                printf(",");
-//        }
-//        printf("])\n");
-//        printf("g_N_computed = EN.T.dot(g_E)-2*EN.T.dot(EN_dot).dot(v_N)-EN.T.dot(EN_dot).dot(EN.T).dot(EN_dot).dot(r_N)\n");
-//        printf("g_N = np.array([%.15e, %.15e, %.15e])\n", perturbAccel[0], perturbAccel[1], perturbAccel[2]);
-//        printf("print g_N_computed - g_N\n");
-//#endif
-    }
->>>>>>> 4b4d414f
 
         //! - Copy acceleration center of mass acceleration
         v3Copy(dX + 3, rDDot_CN_N);
@@ -1123,35 +1027,8 @@
                 spCount++;
             }
         }
-<<<<<<< HEAD
         v3Scale(1/mSC, c_B, c_B);
         v3Scale(1/mSC, cPrime_B, cPrime_B);
-=======
-        v3Scale(t - this->centralBody->ephIntTime, this->centralBody->VelFromEphem,
-            posVelComp);
-        v3Add(rBN_NLoc, this->centralBody->PosFromEphem, PlanetRelPos);
-        v3Add(PlanetRelPos, posVelComp, PlanetRelPos);
-        v3Subtract(PlanetRelPos, gravit->PosFromEphem, PlanetRelPos);
-        v3Scale(t - gravit->ephIntTime, gravit->VelFromEphem, posVelComp);
-        v3Subtract(PlanetRelPos, posVelComp, PlanetRelPos);
-        rmag = v3Norm(PlanetRelPos);
-        v3Scale(-gravit->mu / rmag / rmag / rmag, PlanetRelPos, PlanetAccel);
-        v3Add(InertialAccels, PlanetAccel, InertialAccels);
-        v3Scale(t - gravit->ephIntTime, gravit->VelFromEphem, posVelComp);
-        v3Subtract(this->centralBody->PosFromEphem, gravit->PosFromEphem, PlanetRelPos);
-        v3Subtract(PlanetRelPos, posVelComp, PlanetRelPos);
-        v3Scale(t - this->centralBody->ephIntTime, this->centralBody->VelFromEphem,
-                posVelComp);
-        v3Add(PlanetRelPos, posVelComp, PlanetRelPos);
-        rmag = v3Norm(PlanetRelPos);
-        v3Scale(gravit->mu/rmag/rmag/rmag, PlanetRelPos, PlanetAccel);
-        v3Add(InertialAccels, PlanetAccel, InertialAccels);
-    }
-    //! - Add in inertial accelerations of the non-central bodies
-    v3Add(dX+3, InertialAccels, dX+3);
-    v3Add(InertialAccels, ConservAccel, ConservAccel);
-    
->>>>>>> 4b4d414f
 
         //! Define some necessary tilde matrices
         v3Tilde(omega_BN_BLoc, omegaTilde_BN_B);
@@ -1420,19 +1297,12 @@
     double  *Xnext = new double[NStates];        /* integration state space */
     memset(X, 0x0, NStates*sizeof(double));
     memset(Xnext, 0x0, NStates*sizeof(double));
-<<<<<<< HEAD
-    
-=======
-    uint32_t i;
->>>>>>> 4b4d414f
+
     double TimeStep;
     double sMag;
     uint32_t CentralBodyCount = 0;
     double LocalDV[3];
-<<<<<<< HEAD
-
-=======
->>>>>>> 4b4d414f
+
     double DVtot[3];
     double DVconservative[3];
     double sigmaBNLoc[3];                     /* MRP from inertial to body */
@@ -1461,11 +1331,7 @@
         it->ephIntTime = it->ephemTimeSimNanos * NANO2SEC;
         if(it->IsCentralBody)
         {
-<<<<<<< HEAD
             this->CentralBody = &(*it);
-=======
-            this->centralBody = &(*it);
->>>>>>> 4b4d414f
             CentralBodyCount++;
         }
     }
@@ -1479,21 +1345,7 @@
     }
     
     Integrator->integrate(CurrentTime, TimeStep, X, Xnext, this->NStates);
-<<<<<<< HEAD
-=======
-    
-    // Manuel really dislikes this part of the code and thinks we should rethink it. It's not clean whatsoever
-    // The goal of the snippet is to compute the nonConservative delta v (LocalDV)
-    v3Subtract(Xnext + 3, X + 3, DVtot); // This rellies on knowledge of the state order (bad code!)
-    v3Scale(TimeStep, ConservAccel, DVconservative);
-    v3Subtract(DVtot, DVconservative, LocalDV);
-    //-------------------------------------------------------
-    
-    v3Add(LocalDV, this->AccumDVBdy, this->AccumDVBdy);
-    
-    memcpy(this->XState, Xnext, this->NStates*sizeof(double));
->>>>>>> 4b4d414f
-    
+
     // Manuel really dislikes this part of the code and thinks we should rethink it. It's not clean whatsoever
     // The goal of the snippet is to compute the nonConservative delta v (LocalDV)
     //v3Subtract(Xnext + 3, X + 3, DVtot); // This rellies on knowledge of the state order (bad code!)
