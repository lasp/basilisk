--- conflicted
+++ resolved
@@ -75,16 +75,6 @@
 ----------
 The required module configuration is::
 
-<<<<<<< HEAD
-    platformConfig = thrusterPlatformReference.ThrusterPlatformReferenceConfig()
-    platformWrap = unitTestSim.setModelDataWrap(platformConfig)
-    platformWrap.ModelTag = "platformReference"
-    platformConfig.sigma_MB = sigma_MB
-    platformConfig.r_BM_M = r_BM_M
-    platformConfig.r_FM_F = r_FM_F
-    platformConfig.K      = K
-    scSim.AddModelToTaskAddModelToTask(simTaskName, platformWrap, platformConfig)
-=======
     platform = thrusterPlatformReference.thrusterPlatformReference()
     platform.ModelTag = "platformReference"
     platform.sigma_MB = sigma_MB
@@ -94,7 +84,6 @@
     platform.T_F    = T_F
     platform.K      = K
     scSim.AddModelToTaskAddModelToTask(simTaskName, platform)
->>>>>>> d176f5bc
  	
 The module is configurable with the following parameters:
 
