--- conflicted
+++ resolved
@@ -75,26 +75,13 @@
 ----------
 The required module configuration is::
 
-<<<<<<< HEAD
-    platformConfig = thrusterPlatformReference.ThrusterPlatformReferenceConfig()
-    platformWrap = unitTestSim.setModelDataWrap(platformConfig)
-    platformWrap.ModelTag = "platformReference"
-    platformConfig.sigma_MB = sigma_MB
-    platformConfig.r_BM_M = r_BM_M
-    platformConfig.r_FM_F = r_FM_F
-    platformConfig.K      = K
-    scSim.AddModelToTaskAddModelToTask(simTaskName, platformWrap, platformConfig)
-=======
     platform = thrusterPlatformReference.thrusterPlatformReference()
     platform.ModelTag = "platformReference"
     platform.sigma_MB = sigma_MB
     platform.r_BM_M = r_BM_M
     platform.r_FM_F = r_FM_F
-    platform.r_TF_F = r_TF_F
-    platform.T_F    = T_F
     platform.K      = K
     scSim.AddModelToTaskAddModelToTask(simTaskName, platform)
->>>>>>> d176f5bc
  	
 The module is configurable with the following parameters:
 
