--- conflicted
+++ resolved
@@ -79,18 +79,6 @@
 ----------
 The required module configuration is::
 
-<<<<<<< HEAD
-    platform = thrusterPlatformReference.thrusterPlatformReference()
-    platform.ModelTag  = "platformReference"
-    platform.sigma_MB  = sigma_MB
-    platform.r_BM_M    = r_BM_M
-    platform.r_FM_F    = r_FM_F
-    platform.K         = K
-    platform.Ki        = Ki
-    platform.theta1Max = theta1Max
-    platform.theta2Max = theta2Max
-    scSim.AddModelToTaskAddModelToTask(simTaskName, platform)
-=======
     platformReference = thrusterPlatformReference.thrusterPlatformReference()
     platformReference.ModelTag  = "platformReference"
     platformReference.sigma_MB  = sigma_MB
@@ -101,7 +89,6 @@
     platformReference.theta1Max = theta1Max
     platformReference.theta2Max = theta2Max
     scSim.AddModelToTaskAddModelToTask(simTaskName, platformReference)
->>>>>>> f8f4b80b
  	
 The module is configurable with the following parameters:
 
@@ -124,15 +111,6 @@
     * - ``K``
       - 0
       - proportional gain of the momentum dumping control loop
-<<<<<<< HEAD
-    * - ``Ki``
-      - 0
-      - integral gain of the momentum dumping control loop
-    * - ``theta1Max``
-      - 0
-      - absolute bound on tip angle
-    * - ``theta2Max``
-=======
     * - ``Ki`` (optional)
       - 0
       - integral gain of the momentum dumping control loop
@@ -140,6 +118,5 @@
       - 0
       - absolute bound on tip angle
     * - ``theta2Max`` (optional)
->>>>>>> f8f4b80b
       - 0
       - absolute bound on tilt angle