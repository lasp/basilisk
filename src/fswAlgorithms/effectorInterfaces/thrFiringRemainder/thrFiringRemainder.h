--- conflicted
+++ resolved
@@ -38,12 +38,8 @@
 	double              thrMinFireTime;              			//!< [s] Minimum fire time
 	int      			numThrusters;							//!< [-] The number of thrusters available on vehicle
 	double				maxThrust[MAX_EFF_CNT];					//!< [N] Max thrust
-<<<<<<< HEAD
-	int					baseThrustState;						//!< [-] Indicates on-pulsing (0) or off-pusling (1)
+	int					baseThrustState;						//!< [-] Indicates on-pulsing (0) or off-pulsing (1)
 	double              defaultControlPeriod;                   //!< [s] Default control period used for first call
-=======
-	int					baseThrustState;						//!< [-] Indicates on-pulsing (0) or off-pulsing (1)
->>>>>>> f8f4b80b
 
 	uint64_t			prevCallTime;							//!< callTime from previous function call
 	
