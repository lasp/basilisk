
# ISC License
#
# Copyright (c) 2016, Autonomous Vehicle Systems Lab, University of Colorado at Boulder
#
# Permission to use, copy, modify, and/or distribute this software for any
# purpose with or without fee is hereby granted, provided that the above
# copyright notice and this permission notice appear in all copies.
#
# THE SOFTWARE IS PROVIDED "AS IS" AND THE AUTHOR DISCLAIMS ALL WARRANTIES
# WITH REGARD TO THIS SOFTWARE INCLUDING ALL IMPLIED WARRANTIES OF
# MERCHANTABILITY AND FITNESS. IN NO EVENT SHALL THE AUTHOR BE LIABLE FOR
# ANY SPECIAL, DIRECT, INDIRECT, OR CONSEQUENTIAL DAMAGES OR ANY DAMAGES
# WHATSOEVER RESULTING FROM LOSS OF USE, DATA OR PROFITS, WHETHER IN AN
# ACTION OF CONTRACT, NEGLIGENCE OR OTHER TORTIOUS ACTION, ARISING OUT OF
# OR IN CONNECTION WITH THE USE OR PERFORMANCE OF THIS SOFTWARE.


import inspect
import os

import numpy
import pytest
from random import random

filename = inspect.getframeinfo(inspect.currentframe()).filename
path = os.path.dirname(os.path.abspath(filename))

from Basilisk.utilities import SimulationBaseClass
from Basilisk.utilities import unitTestSupport  # general support file with common unit test functions
import matplotlib.pyplot as plt
from Basilisk.simulation import spacecraft
from Basilisk.utilities import macros
from Basilisk.simulation import gravityEffector
from Basilisk.simulation import extForceTorque
from Basilisk.utilities import RigidBodyKinematics
from Basilisk.utilities import simIncludeGravBody
from Basilisk.simulation import GravityGradientEffector
from Basilisk.architecture import messaging

def addTimeColumn(time, data):
    return numpy.transpose(numpy.vstack([[time], numpy.transpose(data)]))

# uncomment this line is this test is to be skipped in the global unit test run, adjust message as needed
# @pytest.mark.skipif(conditionstring)
# uncomment this line if this test has an expected failure, adjust message as needed
# @pytest.mark.xfail() # need to update how the RW states are defined
# provide a unique test method name, starting with test_


@pytest.mark.parametrize("function", ["SCTranslation"
                                      , "SCTransAndRotation"
                                      , "SCRotation"
                                      , "SCTransBOE"
                                      , "SCPointBVsPointC"
                                      , "scOptionalRef"
                                      , "scAccumDV"
                                      , "scAccumDVExtForce"
                                      ])
def test_spacecraftAllTest(show_plots, function):
    """Module Unit Test"""
    if function == "scOptionalRef":
        [testResults, testMessage] = eval(function + '(show_plots, 1e-3)')
    elif function == "scAccumDV" or function == "scAccumDVExtForce":
        [testResults, testMessage] = eval(function + '()')
    else:
        [testResults, testMessage] = eval(function + '(show_plots)')
    assert testResults < 1, testMessage


def SCTranslation(show_plots):
    """Module Unit Test"""
    # The __tracebackhide__ setting influences pytest showing of tracebacks:
    # the mrp_steering_tracking() function will not be shown unless the
    # --fulltrace command line option is specified.
    __tracebackhide__ = True

    testFailCount = 0  # zero unit test result counter
    testMessages = []  # create empty list to store test log messages

    scObject = spacecraft.Spacecraft()
    scObject.ModelTag = "spacecraftBody"

    unitTaskName = "unitTask"  # arbitrary name (don't change)
    unitProcessName = "TestProcess"  # arbitrary name (don't change)

    #   Create a sim module as an empty container
    unitTestSim = SimulationBaseClass.SimBaseClass()

    # Create test thread
    testProcessRate = macros.sec2nano(0.01)  # update process rate update time
    testProc = unitTestSim.CreateNewProcess(unitProcessName)
    testProc.addTask(unitTestSim.CreateNewTask(unitTaskName, testProcessRate))

    # Add test module to runtime call list
    unitTestSim.AddModelToTask(unitTaskName, scObject)

    unitTestSim.earthGravBody = gravityEffector.GravBodyData()
    unitTestSim.earthGravBody.planetName = "earth_planet_data"
    unitTestSim.earthGravBody.mu = 0.3986004415E+15 # meters!
    unitTestSim.earthGravBody.isCentralBody = True

    scObject.gravField.gravBodies = spacecraft.GravBodyVector([unitTestSim.earthGravBody])

    dataLog = scObject.scStateOutMsg.recorder()
    unitTestSim.AddModelToTask(unitTaskName, dataLog)

    # Define initial conditions of the spacecraft
    scObject.hub.mHub = 100
    scObject.hub.r_CN_NInit = [[-4020338.690396649],	[7490566.741852513],	[5248299.211589362]]
    scObject.hub.v_CN_NInit = [[-5199.77710904224],	[-3436.681645356935],	[1041.576797498721]]

    scObjectLog = scObject.logger(["totOrbAngMomPntN_N", "totOrbEnergy"])
    unitTestSim.AddModelToTask(unitTaskName, scObjectLog)

    unitTestSim.InitializeSimulation()
    accuracy = 1e-3
    if not unitTestSupport.isArrayEqual(scObject.scStateOutMsg.read().r_BN_N,
                                        [item for sublist in scObject.hub.r_CN_NInit for item in sublist],
                                        3, accuracy):
        testFailCount += 1
        testMessages.append("FAILED: SCHub Translation test failed init pos msg unit test")
    if not unitTestSupport.isArrayEqual(scObject.scStateOutMsg.read().v_BN_N,
                                        [item for sublist in scObject.hub.v_CN_NInit for item in sublist],
                                        3, accuracy):
        testFailCount += 1
        testMessages.append("FAILED: SCHub Translation test failed init pos msg unit test")


    stopTime = 10.0
    unitTestSim.ConfigureStopTime(macros.sec2nano(stopTime))
    unitTestSim.ExecuteSimulation()
    orbAngMom_N = unitTestSupport.addTimeColumn(scObjectLog.times(), scObjectLog.totOrbAngMomPntN_N)
    orbEnergy = unitTestSupport.addTimeColumn(scObjectLog.times(), scObjectLog.totOrbEnergy)

    plt.close("all")
    plt.figure()
    plt.clf()
    plt.plot(orbAngMom_N[:,0]*1e-9, (orbAngMom_N[:,1] - orbAngMom_N[0,1])/orbAngMom_N[0,1], orbAngMom_N[:,0]*1e-9, (orbAngMom_N[:,2] - orbAngMom_N[0,2])/orbAngMom_N[0,2], orbAngMom_N[:,0]*1e-9, (orbAngMom_N[:,3] - orbAngMom_N[0,3])/orbAngMom_N[0,3])
    plt.xlabel("Time (s)")
    plt.ylabel("Relative Difference")
    unitTestSupport.writeFigureLaTeX("scPlusChangeInOrbitalAngularMomentumTranslationOnly", "Change in Orbital Angular Momentum Translation Only", plt, r"width=0.8\textwidth", path)
    plt.figure()
    plt.clf()
    plt.plot(orbEnergy[:,0]*1e-9, (orbEnergy[:,1] - orbEnergy[0,1])/orbEnergy[0,1])
    plt.xlabel("Time (s)")
    plt.ylabel("Relative Difference")
    unitTestSupport.writeFigureLaTeX("scPlusChangeInOrbitalEnergyTranslationOnly", "Change in Orbital Energy Translation Only", plt, r"width=0.8\textwidth", path)
    if show_plots:
        plt.show()
        plt.close('all')

    moduleOutput = dataLog.r_BN_N

    truePos = [
                [-4072255.7737936215, 7456050.4649078, 5258610.029627514]
                ]

    initialOrbAngMom_N = [
                [orbAngMom_N[0,1], orbAngMom_N[0,2], orbAngMom_N[0,3]]
                ]

    finalOrbAngMom = [
                [orbAngMom_N[-1,1], orbAngMom_N[-1,2], orbAngMom_N[-1,3]]
                 ]

    initialOrbEnergy = [
                [orbEnergy[0,1]]
                ]

    finalOrbEnergy = [
                [orbEnergy[-1,1]]
                 ]

    accuracy = 1e-10
    for i in range(0,len(truePos)):
        # check a vector values
        if not unitTestSupport.isArrayEqualRelative(moduleOutput[-1,:],truePos[i],3,accuracy):
            testFailCount += 1
            testMessages.append("FAILED: SCHub Translation test failed pos unit test")

    for i in range(0,len(initialOrbAngMom_N)):
        # check a vector values
        if not unitTestSupport.isArrayEqualRelative(finalOrbAngMom[i],initialOrbAngMom_N[i],3,accuracy):
            testFailCount += 1
            testMessages.append("FAILED: SCHub Translation test failed orbital angular momentum unit test")

    for i in range(0,len(initialOrbEnergy)):
        # check a vector values
        if not unitTestSupport.isArrayEqualRelative(finalOrbEnergy[i],initialOrbEnergy[i],1,accuracy):
            testFailCount += 1
            testMessages.append("FAILED: SCHub Translation test failed orbital energy unit test")

    if testFailCount == 0:
        print("PASSED: " + " SCHub Translation Integrated Sim Test")

    assert testFailCount < 1, testMessages

    # return fail count and join into a single string all messages in the list
    # testMessage
    return [testFailCount, ''.join(testMessages)]

def SCTransAndRotation(show_plots):
    """Module Unit Test"""
    # The __tracebackhide__ setting influences pytest showing of tracebacks:
    # the mrp_steering_tracking() function will not be shown unless the
    # --fulltrace command line option is specified.
    __tracebackhide__ = True

    testFailCount = 0  # zero unit test result counter
    testMessages = []  # create empty list to store test log messages

    scObject = spacecraft.Spacecraft()
    scObject.ModelTag = "spacecraftBody"

    unitTaskName = "unitTask"  # arbitrary name (don't change)
    unitProcessName = "TestProcess"  # arbitrary name (don't change)

    #   Create a sim module as an empty container
    unitTestSim = SimulationBaseClass.SimBaseClass()

    # Create test thread
    testProcessRate = macros.sec2nano(0.001)  # update process rate update time
    testProc = unitTestSim.CreateNewProcess(unitProcessName)
    testProc.addTask(unitTestSim.CreateNewTask(unitTaskName, testProcessRate))

    # Add test module to runtime call list
    unitTestSim.AddModelToTask(unitTaskName, scObject)

    unitTestSim.earthGravBody = gravityEffector.GravBodyData()
    unitTestSim.earthGravBody.planetName = "earth_planet_data"
    unitTestSim.earthGravBody.mu = 0.3986004415E+15  # meters!
    unitTestSim.earthGravBody.isCentralBody = True

    scObject.gravField.gravBodies = spacecraft.GravBodyVector([unitTestSim.earthGravBody])

    dataLog = scObject.scStateOutMsg.recorder()
    unitTestSim.AddModelToTask(unitTaskName, dataLog)

    # Define initial conditions of the spacecraft
    scObject.hub.mHub = 100
    scObject.hub.r_BcB_B = [[0.0], [0.0], [0.0]]
    scObject.hub.IHubPntBc_B = [[500, 0.0, 0.0], [0.0, 200, 0.0], [0.0, 0.0, 300]]
    scObject.hub.r_CN_NInit = [[-4020338.690396649],	[7490566.741852513],	[5248299.211589362]]
    scObject.hub.v_CN_NInit = [[-5199.77710904224],	[-3436.681645356935],	[1041.576797498721]]
    scObject.hub.sigma_BNInit = [[0.0], [0.0], [0.0]]
    scObject.hub.omega_BN_BInit = [[0.5], [-0.4], [0.7]]

    scObjectLog = scObject.logger(["totOrbAngMomPntN_N", "totRotAngMomPntC_N", "totOrbEnergy", "totRotEnergy"])
    unitTestSim.AddModelToTask(unitTaskName, scObjectLog)

    unitTestSim.InitializeSimulation()

    stopTime = 10.0
    unitTestSim.ConfigureStopTime(macros.sec2nano(stopTime))
    unitTestSim.ExecuteSimulation()

    orbAngMom_N = unitTestSupport.addTimeColumn(scObjectLog.times(), scObjectLog.totOrbAngMomPntN_N)
    rotAngMom_N = unitTestSupport.addTimeColumn(scObjectLog.times(), scObjectLog.totRotAngMomPntC_N)
    rotEnergy = unitTestSupport.addTimeColumn(scObjectLog.times(), scObjectLog.totRotEnergy)
    orbEnergy = unitTestSupport.addTimeColumn(scObjectLog.times(), scObjectLog.totOrbEnergy)

    r_BN_NOutput = dataLog.r_BN_N
    sigma_BNOutput = dataLog.sigma_BN

    truePos = [
                [-4072255.7737936215, 7456050.4649078, 5258610.029627514]
                ]

    trueSigma = [
                [3.73034285e-01,  -2.39564413e-03,   2.08570797e-01]
                ]

    initialOrbAngMom_N = [
                [orbAngMom_N[0,1], orbAngMom_N[0,2], orbAngMom_N[0,3]]
                ]

    finalOrbAngMom = [
                [orbAngMom_N[-1,1], orbAngMom_N[-1,2], orbAngMom_N[-1,3]]
                 ]

    initialRotAngMom_N = [
                [rotAngMom_N[0,1], rotAngMom_N[0,2], rotAngMom_N[0,3]]
                ]

    finalRotAngMom = [
                [rotAngMom_N[-1,1], rotAngMom_N[-1,2], rotAngMom_N[-1,3]]
                 ]

    initialOrbEnergy = [
                [orbEnergy[0,1]]
                ]

    finalOrbEnergy = [
                [orbEnergy[-1,1]]
                 ]

    initialRotEnergy = [
                [rotEnergy[0,1]]
                ]

    finalRotEnergy = [
                [rotEnergy[-1,1]]
                 ]

    plt.close('all')
    plt.figure()
    plt.clf()
    plt.plot(orbAngMom_N[:,0]*1e-9, (orbAngMom_N[:,1] - orbAngMom_N[0,1])/orbAngMom_N[0,1], orbAngMom_N[:,0]*1e-9, (orbAngMom_N[:,2] - orbAngMom_N[0,2])/orbAngMom_N[0,2], orbAngMom_N[:,0]*1e-9, (orbAngMom_N[:,3] - orbAngMom_N[0,3])/orbAngMom_N[0,3])
    plt.xlabel("Time (s)")
    plt.ylabel("Relative Difference")
    unitTestSupport.writeFigureLaTeX("scPlusChangeInOrbitalAngularMomentumTranslationAndRotation", "Change in Orbital Angular Momentum Translation And Rotation", plt, r"width=0.8\textwidth", path)
    plt.figure()
    plt.clf()
    plt.plot(orbEnergy[:,0]*1e-9, (orbEnergy[:,1] - orbEnergy[0,1])/orbEnergy[0,1])
    plt.xlabel("Time (s)")
    plt.ylabel("Relative Difference")
    unitTestSupport.writeFigureLaTeX("scPlusChangeInOrbitalEnergyTranslationAndRotation", "Change in Orbital Energy Translation And Rotation", plt, r"width=0.8\textwidth", path)
    plt.figure()
    plt.clf()
    plt.plot(rotAngMom_N[:,0]*1e-9, (rotAngMom_N[:,1] - rotAngMom_N[0,1])/rotAngMom_N[0,1], rotAngMom_N[:,0]*1e-9, (rotAngMom_N[:,2] - rotAngMom_N[0,2])/rotAngMom_N[0,2], rotAngMom_N[:,0]*1e-9, (rotAngMom_N[:,3] - rotAngMom_N[0,3])/rotAngMom_N[0,3])
    plt.xlabel("Time (s)")
    plt.ylabel("Relative Difference")
    unitTestSupport.writeFigureLaTeX("scPlusChangeInRotationalAngularMomentumTranslationAndRotation", "Change in Rotational Angular Momentum Translation And Rotation", plt, r"width=0.8\textwidth", path)
    plt.figure()
    plt.clf()
    plt.plot(rotEnergy[:,0]*1e-9, (rotEnergy[:,1] - rotEnergy[0,1])/rotEnergy[0,1])
    plt.xlabel("Time (s)")
    plt.ylabel("Relative Difference")
    unitTestSupport.writeFigureLaTeX("scPlusChangeInRotationalEnergyTranslationAndRotation", "Change in Rotational Energy Translation And Rotation", plt, r"width=0.8\textwidth", path)
    if show_plots:
        plt.show()
        plt.close('all')

    accuracy = 1e-8
    for i in range(0,len(truePos)):
        # check a vector values
        if not unitTestSupport.isArrayEqualRelative(r_BN_NOutput[-1,:],truePos[i],3,accuracy):
            testFailCount += 1
            testMessages.append("FAILED: Spacecraft Translation and Rotation Integrated test failed pos unit test")

    for i in range(0,len(trueSigma)):
        # check a vector values
        if not unitTestSupport.isArrayEqualRelative(sigma_BNOutput[-1,:],trueSigma[i],3,accuracy):
            testFailCount += 1
            testMessages.append("FAILED: Spacecraft Translation and Rotation Integrated test failed attitude unit test")

    accuracy = 1e-10
    for i in range(0,len(initialOrbAngMom_N)):
        # check a vector values
        if not unitTestSupport.isArrayEqualRelative(finalOrbAngMom[i],initialOrbAngMom_N[i],3,accuracy):
            testFailCount += 1
            testMessages.append("FAILED: Spacecraft Translation and Rotation Integrated test failed orbital angular momentum unit test")

    for i in range(0,len(initialRotAngMom_N)):
        # check a vector values
        if not unitTestSupport.isArrayEqualRelative(finalRotAngMom[i],initialRotAngMom_N[i],3,accuracy):
            testFailCount += 1
            testMessages.append("FAILED: Spacecraft Translation and Rotation Integrated test failed rotational angular momentum unit test")

    for i in range(0,len(initialRotEnergy)):
        # check a vector values
        if not unitTestSupport.isArrayEqualRelative(finalRotEnergy[i],initialRotEnergy[i],1,accuracy):
            testFailCount += 1
            testMessages.append("FAILED: Spacecraft Translation and Rotation Integrated test failed rotational energy unit test")

    for i in range(0,len(initialOrbEnergy)):
        # check a vector values
        if not unitTestSupport.isArrayEqualRelative(finalOrbEnergy[i],initialOrbEnergy[i],1,accuracy):
            testFailCount += 1
            testMessages.append("FAILED: Spacecraft Translation and Rotation Integrated test failed orbital energy unit test")

    if testFailCount == 0:
        print("PASSED: " + " Spacecraft Translation and Rotation Integrated Sim Test")

    assert testFailCount < 1, testMessages

    # return fail count and join into a single string all messages in the list
    # testMessage
    return [testFailCount, ''.join(testMessages)]

def SCRotation(show_plots):
    """Module Unit Test"""
    # The __tracebackhide__ setting influences pytest showing of tracebacks:
    # the mrp_steering_tracking() function will not be shown unless the
    # --fulltrace command line option is specified.
    __tracebackhide__ = True

    testFailCount = 0  # zero unit test result counter
    testMessages = []  # create empty list to store test log messages

    scObject = spacecraft.Spacecraft()
    scObject.ModelTag = "spacecraftBody"

    unitTaskName = "unitTask"  # arbitrary name (don't change)
    unitProcessName = "TestProcess"  # arbitrary name (don't change)

    #   Create a sim module as an empty container
    unitTestSim = SimulationBaseClass.SimBaseClass()

    # Create test thread
    timeStep = 0.001
    testProcessRate = macros.sec2nano(timeStep)  # update process rate update time
    testProc = unitTestSim.CreateNewProcess(unitProcessName)
    testProc.addTask(unitTestSim.CreateNewTask(unitTaskName, testProcessRate))

    # Add test module to runtime call list
    unitTestSim.AddModelToTask(unitTaskName, scObject)

    dataLog = scObject.scStateOutMsg.recorder()
    unitTestSim.AddModelToTask(unitTaskName, dataLog)

    # Define initial conditions of the spacecraft
    scObject.hub.IHubPntBc_B = [[500, 0.0, 0.0], [0.0, 200, 0.0], [0.0, 0.0, 300]]
    scObject.hub.omega_BN_BInit = [[0.5], [-0.4], [0.7]]

    # BOE for rotational dynamics
    h = numpy.dot(numpy.asarray(scObject.hub.IHubPntBc_B),numpy.asarray(scObject.hub.omega_BN_BInit).flatten())
    H = numpy.linalg.norm(h)
    n3_B = -h/H

    # Find DCM
    n2_B = numpy.zeros(3)
    n2_B[1] = 0.1
    n2_B[0] = -n2_B[1]*n3_B[1]/n3_B[0]
    n2_B = n2_B/numpy.linalg.norm(n2_B)
    n1_B = numpy.cross(n2_B,n3_B)
    n1_B = n1_B/(numpy.linalg.norm(n1_B))
    dcm_BN = numpy.zeros([3,3])
    dcm_BN[:,0] = n1_B
    dcm_BN[:,1] = n2_B
    dcm_BN[:,2] = n3_B
    h3_N = numpy.array([0,0,-H])
    h3_B = numpy.dot(dcm_BN,h3_N)
    h3_Ncheck = numpy.dot(dcm_BN.transpose(),h3_B)
    sigmaCalc = RigidBodyKinematics.C2MRP(dcm_BN)
    scObject.hub.sigma_BNInit = [[sigmaCalc[0]], [sigmaCalc[1]], [sigmaCalc[2]]]

    scObjectLog = scObject.logger(["totRotAngMomPntC_N", "totRotEnergy"])
    unitTestSim.AddModelToTask(unitTaskName, scObjectLog)

    unitTestSim.InitializeSimulation()

    stopTime = 10.0
    unitTestSim.ConfigureStopTime(macros.sec2nano(stopTime))
    unitTestSim.ExecuteSimulation()

    rotAngMom_N = unitTestSupport.addTimeColumn(scObjectLog.times(), scObjectLog.totRotAngMomPntC_N)
    rotEnergy = unitTestSupport.addTimeColumn(scObjectLog.times(), scObjectLog.totRotEnergy)
    rotAngMomMag = numpy.zeros(len(rotAngMom_N))
    for i in range(0,len(rotAngMom_N)):
        rotAngMomMag[i] = numpy.linalg.norm(numpy.asarray(rotAngMom_N[i,1:4]))

    trueSigma = [
                [5.72693314e-01,   5.10734375e-01,  -3.07377611e-01]
                ]

    initialRotAngMom_N = [
                [numpy.linalg.norm(numpy.asarray(rotAngMom_N[0,1:4]))]
                ]

    finalRotAngMom = [
                [numpy.linalg.norm(numpy.asarray(rotAngMom_N[-1,1:4]))]
                 ]

    initialRotEnergy = [
                [rotEnergy[0,1]]
                ]

    finalRotEnergy = [
                [rotEnergy[-1,1]]
                 ]

    moduleOutput = addTimeColumn(dataLog.times(), dataLog.sigma_BN)
    omega_BNOutput = addTimeColumn(dataLog.times(), dataLog.omega_BN_B)

    check = 0
    for i in range(0,len(moduleOutput)):
        if check == 0 and moduleOutput[i+1,2] < moduleOutput[i,2]:
            check = 1
        if check == 1 and moduleOutput[i+1,2] > moduleOutput[i,2]:
            check = 2
            index = i+1
            break

    sigmaBeforeSwitch = moduleOutput[index-1,1:4]
    sigmaBeforeBefore = moduleOutput[index-2,1:4]
    sigmaAfterSwitch = moduleOutput[index,:]
    deltaT = (moduleOutput[index-1,0] - moduleOutput[index-2,0])*1e-9
    yPrime = (sigmaBeforeSwitch - sigmaBeforeBefore)/deltaT
    sigmaGhost = sigmaBeforeSwitch + yPrime*deltaT
    sigmaAfterAnalytical = - sigmaGhost/numpy.dot(numpy.linalg.norm(numpy.asarray(sigmaGhost)),numpy.linalg.norm(numpy.asarray(sigmaGhost)))

    timeArray = numpy.zeros(5)
    sigmaArray = numpy.zeros([3,5])
    omegaAnalyticalArray = numpy.zeros([3,5])
    omegaArray = numpy.zeros([4,5])
    for i in range(0, 5):
        idx = int(stopTime/timeStep*(i+1)/5)
        timeArray[i] = moduleOutput[idx, 0]
        sigmaArray[:, i] = moduleOutput[idx, 1:4]
        sigma = sigmaArray[:, i]
        sigmaNorm = numpy.linalg.norm(sigma)
        sigma1 = sigma[0]
        sigma2 = sigma[1]
        sigma3 = sigma[2]
        omegaArray[:,i] = omega_BNOutput[idx, :]
        omegaAnalyticalArray[0,i] = -H/(1 + sigmaNorm**2)**2*(8*sigma1*sigma3 - 4*sigma2*(1 - sigmaNorm**2))/scObject.hub.IHubPntBc_B[0][0]
        omegaAnalyticalArray[1,i] = -H/(1 + sigmaNorm**2)**2*(8*sigma2*sigma3 + 4*sigma1*(1 - sigmaNorm**2))/scObject.hub.IHubPntBc_B[1][1]
        omegaAnalyticalArray[2,i] = -H/(1 + sigmaNorm**2)**2*(4*(-sigma1**2 - sigma2**2 + sigma3**2) + (1 - sigmaNorm**2)**2)/scObject.hub.IHubPntBc_B[2][2]

    plt.close("all")    # clear out earlier figures

    plt.figure()
    plt.clf()
    plt.plot(moduleOutput[:,0]*1e-9, moduleOutput[:,1], moduleOutput[:,0]*1e-9, moduleOutput[:,2], moduleOutput[:,0]*1e-9, moduleOutput[:,3])
    plt.plot(moduleOutput[index,0]*1e-9, moduleOutput[index,1],'bo')
    plt.plot(moduleOutput[index,0]*1e-9, sigmaGhost[0],'yo')
    plt.plot(moduleOutput[index-1,0]*1e-9, moduleOutput[index-1,1],'bo')
    plt.xlabel("Time (s)")
    plt.ylabel("MRPs")
    unitTestSupport.writeFigureLaTeX("scPlusMRPs", "Attitude of Spacecraft in MRPs", plt, r"width=0.8\textwidth", path)
    plt.figure()
    plt.clf()
    plt.plot(moduleOutput[index - 3: index + 3,0]*1e-9, moduleOutput[index - 3: index + 3,1],"b")
    plt.plot(moduleOutput[index-1,0]*1e-9, moduleOutput[index-1,1],'bo', label = "Basilisk " + r"$\sigma_{1,t-1}$")
    plt.plot(moduleOutput[index,0]*1e-9, moduleOutput[index,1],'ro', label = "Basilisk " + r"$\sigma_{1,t}$")
    plt.plot(moduleOutput[index,0]*1e-9, sigmaGhost[0],'ko', label = "Basilisk " + r"$\sigma_{1,0}$")
    plt.plot([moduleOutput[index-1,0]*1e-9, moduleOutput[index,0]*1e-9], [moduleOutput[index-1,1], sigmaGhost[0]],'--k')
    axes = plt.gca()
    axes.set_ylim([-0.5,0.5])
    plt.legend(loc ='upper right',numpoints = 1)
    plt.xlabel("Time (s)")
    plt.ylabel("MRPs")
    unitTestSupport.writeFigureLaTeX("scPlusMRPSwitching", "MRP Switching", plt, r"width=0.8\textwidth", path)
    plt.figure()
    plt.clf()
    plt.plot(rotAngMom_N[:,0]*1e-9, (rotAngMomMag - rotAngMomMag[0])/rotAngMomMag[0])
    plt.xlabel("Time (s)")
    plt.ylabel("Relative Difference")
    unitTestSupport.writeFigureLaTeX("scPlusChangeInRotationalAngularMomentumRotationOnly", "Change in Rotational Angular Momentum Rotation Only", plt, r"width=0.8\textwidth", path)
    plt.figure()
    plt.clf()
    plt.plot(rotEnergy[:,0]*1e-9, (rotEnergy[:,1] - rotEnergy[0,1])/rotEnergy[0,1])
    plt.xlabel("Time (s)")
    plt.ylabel("Relative Difference")
    unitTestSupport.writeFigureLaTeX("scPlusChangeInRotationalEnergyRotationOnly", "Change in Rotational Energy Rotation Only", plt, r"width=0.8\textwidth", path)
    plt.figure()
    plt.clf()
    plt.plot(omega_BNOutput[:,0]*1e-9,omega_BNOutput[:,1],label = r"$\omega_1$" + " Basilisk")
    plt.plot(omega_BNOutput[:,0]*1e-9,omega_BNOutput[:,2],label = r"$\omega_2$" + " Basilisk")
    plt.plot(omega_BNOutput[:,0]*1e-9,omega_BNOutput[:,3], label = r"$\omega_3$" + " Basilisk")
    plt.plot(timeArray*1e-9,omegaAnalyticalArray[0,:],'bo', label = r"$\omega_1$" + " BOE")
    plt.plot(timeArray*1e-9,omegaAnalyticalArray[1,:],'go', label = r"$\omega_2$" + " BOE")
    plt.plot(timeArray*1e-9,omegaAnalyticalArray[2,:],'ro', label = r"$\omega_3$" + " BOE")
    plt.xlabel("Time (s)")
    plt.ylabel("Angular Velocity (rad/s)")
    plt.legend(loc ='lower right',numpoints = 1, prop = {'size': 6.5})
    unitTestSupport.writeFigureLaTeX("scPlusBasiliskVsBOECalcForRotation", "Basilisk Vs BOE Calc For Rotation", plt, r"width=0.8\textwidth", path)
    if show_plots:
        plt.show()
        plt.close("all")

    moduleOutput = dataLog.sigma_BN
    accuracy = 1e-8
    for i in range(0,len(trueSigma)):
        # check a vector values
        if not unitTestSupport.isArrayEqualRelative(moduleOutput[-1],trueSigma[i],3,accuracy):
            testFailCount += 1
            testMessages.append("FAILED: Spacecraft Translation and Rotation Integrated test failed attitude unit test")

    accuracy = 1e-10
    for i in range(0,len(initialRotAngMom_N)):
        # check a vector values
        if not unitTestSupport.isArrayEqualRelative(finalRotAngMom[i],initialRotAngMom_N[i],1,accuracy):
            testFailCount += 1
            testMessages.append("FAILED: Spacecraft Translation and Rotation Integrated test failed rotational angular momentum unit test")

    for i in range(0,len(initialRotEnergy)):
        # check a vector values
        if not unitTestSupport.isArrayEqualRelative(finalRotEnergy[i],initialRotEnergy[i],1,accuracy):
            testFailCount += 1
            testMessages.append("FAILED: Spacecraft Rotation Integrated test failed rotational energy unit test")

    omegaArray = (numpy.delete(omegaArray, 0, 0)).transpose()
    omegaAnalyticalArray = omegaAnalyticalArray.transpose()
    for i in range(0,len(omegaAnalyticalArray)):
        # check a vector values
        if not unitTestSupport.isArrayEqualRelative(omegaArray[i],omegaAnalyticalArray[i],3,accuracy):
            testFailCount += 1
            testMessages.append("FAILED: Spacecraft Rotation Integrated test Rotational BOE unit test")

    accuracy = 1e-5
    if not unitTestSupport.isArrayEqualRelative(numpy.delete(sigmaAfterSwitch, 0,), sigmaAfterAnalytical,1,accuracy):
        testFailCount += 1
        testMessages.append("FAILED: Spacecraft Rotation Integrated test failed MRP Switching unit test")

    if testFailCount == 0:
        print("PASSED: " + "Spacecraft Rotation Integrated test")

    assert testFailCount < 1, testMessages

    # return fail count and join into a single string all messages in the list
    # testMessage
    return [testFailCount, ''.join(testMessages)]

def SCTransBOE(show_plots):
    """Module Unit Test"""
    # The __tracebackhide__ setting influences pytest showing of tracebacks:
    # the mrp_steering_tracking() function will not be shown unless the
    # --fulltrace command line option is specified.
    __tracebackhide__ = True

    testFailCount = 0  # zero unit test result counter
    testMessages = []  # create empty list to store test log messages

    scObject = spacecraft.Spacecraft()
    scObject.ModelTag = "spacecraftBody"

    unitTaskName = "unitTask"  # arbitrary name (don't change)
    unitProcessName = "TestProcess"  # arbitrary name (don't change)

    #   Create a sim module as an empty container
    unitTestSim = SimulationBaseClass.SimBaseClass()

    # Create test thread
    timeStep = 0.1
    testProcessRate = macros.sec2nano(timeStep)  # update process rate update time
    testProc = unitTestSim.CreateNewProcess(unitProcessName)
    testProc.addTask(unitTestSim.CreateNewTask(unitTaskName, testProcessRate))

    # Add test module to runtime call list
    unitTestSim.AddModelToTask(unitTaskName, scObject)

    # Define conditions for the forces and times
    F1 = 3.
    F2 = -7.
    t1 = 3.
    t2 = 6.
    t3 = 10.

    # Add external force and torque
    extFTObject = extForceTorque.ExtForceTorque()
    extFTObject.ModelTag = "externalDisturbance"
    extFTObject.extTorquePntB_B = [[0], [0], [0]]
    extFTObject.extForce_B = [[F1], [0], [0]]
    scObject.addDynamicEffector(extFTObject)
    unitTestSim.AddModelToTask(unitTaskName, extFTObject)

    dataLog = scObject.scStateOutMsg.recorder()
    unitTestSim.AddModelToTask(unitTaskName, dataLog)

    # Define initial conditions of the spacecraft
    scObject.hub.mHub = 100
    scObject.hub.r_BcB_B = [[0.0], [0.0], [0.0]]
    scObject.hub.IHubPntBc_B = [[500, 0.0, 0.0], [0.0, 200, 0.0], [0.0, 0.0, 300]]
    # Set the initial values for the states
    scObject.hub.r_CN_NInit = [[0.0], [0.0], [0.0]]
    scObject.hub.v_CN_NInit = [[0.0], [0.0], [0.0]]
    scObject.hub.sigma_BNInit = [[0.0], [0.0], [0.0]]
    scObject.hub.omega_BN_BInit = [[0.0], [0.0], [0.0]]

    unitTestSim.InitializeSimulation()

    stopTime = t1
    unitTestSim.ConfigureStopTime(macros.sec2nano(stopTime))
    unitTestSim.ExecuteSimulation()

    extFTObject.extTorquePntB_B = [[0], [0], [0]]
    extFTObject.extForce_B = [[0], [0], [0]]

    stopTime = t2
    unitTestSim.ConfigureStopTime(macros.sec2nano(stopTime))
    unitTestSim.ExecuteSimulation()

    extFTObject.extTorquePntB_B = [[0], [0], [0]]
    extFTObject.extForce_B = [[F2], [0], [0]]

    stopTime = t3
    unitTestSim.ConfigureStopTime(macros.sec2nano(stopTime))
    unitTestSim.ExecuteSimulation()

    r_BN_NOutput = addTimeColumn(dataLog.times(), dataLog.r_BN_N)
    v_BN_NOutput = addTimeColumn(dataLog.times(), dataLog.v_BN_N)

    # BOE calcs
    a1 = F1/scObject.hub.mHub
    a2 = F2/scObject.hub.mHub
    v1 = a1*t1
    v2 = v1
    v3 = v2 + a2*(t3-t2)
    x1 = 0.5*v1*t1
    x2 = x1 + v2*(t2-t1)
    t0 = t2 - v2/a2
    x3 = x2 + 0.5*v2*(t0-t2) + 0.5*v3*(t3-t0)

    # truth and Basilisk
    truthV = [v1, v2, v3]
    truthX = [x1, x2, x3]

    basiliskV = [v_BN_NOutput[int(t1/timeStep), 1], v_BN_NOutput[int(t2/timeStep), 1], v_BN_NOutput[int(t3/timeStep), 1]]
    basiliskX = [r_BN_NOutput[int(t1/timeStep), 1], r_BN_NOutput[int(t2/timeStep), 1], r_BN_NOutput[int(t3/timeStep), 1]]

    plt.close('all')
    plt.figure()
    plt.clf()
    plt.plot(r_BN_NOutput[:,0]*1e-9, r_BN_NOutput[:,1],'-b',label = "Basilisk")
    plt.plot([t1, t2, t3], [x1, x2, x3],'ro',markersize = 6.5,label = "BOE")
    plt.xlabel('time (s)')
    plt.ylabel('X (m)')
    plt.legend(loc ='upper left',numpoints = 1)
    PlotName = "scPlusTranslationPositionBOE"
    PlotTitle = "Translation Position BOE"
    format = r"width=0.8\textwidth"
    unitTestSupport.writeFigureLaTeX(PlotName, PlotTitle, plt, format, path)

    plt.figure()
    plt.clf()
    plt.plot(v_BN_NOutput[:,0]*1e-9, v_BN_NOutput[:,1],'-b',label = "Basilisk")
    plt.plot([t1, t2, t3], [v1, v2, v3],'ro',markersize = 6.5,label = "BOE")
    plt.xlabel('time (s)')
    plt.ylabel('X velocity (m/s)')
    plt.legend(loc ='lower left',numpoints = 1)
    PlotName = "scPlusTranslationVelocityBOE"
    PlotTitle = "Translation Velocity BOE"
    format = r"width=0.8\textwidth"
    unitTestSupport.writeFigureLaTeX(PlotName, PlotTitle, plt, format, path)
    if show_plots:
        plt.show()
        plt.close('all')

    accuracy = 1e-10
    for i in range(0,3):
        # check a vector values
        if abs((truthX[i] - basiliskX[i])/truthX[i]) > accuracy:
            testFailCount += 1
            testMessages.append("FAILED: Spacecraft Translation BOE Integrated test failed pos unit test")

    for i in range(0,3):
        # check a vector values
        if abs((truthV[i] - basiliskV[i])/truthV[i]) > accuracy:
            testFailCount += 1
            testMessages.append("FAILED: Spacecraft Translation BOE Integrated test failed velocity unit test")

    if testFailCount == 0:
        print("PASSED: " + " Spacecraft Translation BOE Integrated Sim Test")

    assert testFailCount < 1, testMessages

    # return fail count and join into a single string all messages in the list
    # testMessage
    return [testFailCount, ''.join(testMessages)]

def SCPointBVsPointC(show_plots):
    """Module Unit Test"""
    # The __tracebackhide__ setting influences pytest showing of tracebacks:
    # the mrp_steering_tracking() function will not be shown unless the
    # --fulltrace command line option is specified.
    __tracebackhide__ = True

    testFailCount = 0  # zero unit test result counter
    testMessages = []  # create empty list to store test log messages

    scObject = spacecraft.Spacecraft()
    scObject.ModelTag = "spacecraftBody"

    unitTaskName = "unitTask"  # arbitrary name (don't change)
    unitProcessName = "TestProcess"  # arbitrary name (don't change)

    #   Create a sim module as an empty container
    unitTestSim = SimulationBaseClass.SimBaseClass()

    # Create test thread
    testProcessRate = macros.sec2nano(0.01)  # update process rate update time
    testProc = unitTestSim.CreateNewProcess(unitProcessName)
    testProc.addTask(unitTestSim.CreateNewTask(unitTaskName, testProcessRate))

    # Add test module to runtime call list
    unitTestSim.AddModelToTask(unitTaskName, scObject)

    # Define location of force
    rFBc_B = numpy.array([0.3, -0.7, 0.4])
    force_B = numpy.array([0.5, 0.6, -0.2])
    torquePntC_B = numpy.cross(rFBc_B,force_B)

    # Add external force and torque
    extFTObject = extForceTorque.ExtForceTorque()
    extFTObject.ModelTag = "externalDisturbance"
    extFTObject.extTorquePntB_B = [[torquePntC_B[0]], [torquePntC_B[1]], [torquePntC_B[2]]]
    extFTObject.extForce_B = [[force_B[0]], [force_B[1]], [force_B[2]]]
    scObject.addDynamicEffector(extFTObject)
    unitTestSim.AddModelToTask(unitTaskName, extFTObject)

    dataLog = scObject.scStateOutMsg.recorder()
    unitTestSim.AddModelToTask(unitTaskName, dataLog)

    # Define initial conditions of the spacecraft
    scObject.hub.mHub = 100
    scObject.hub.r_BcB_B = [[0.0], [0.0], [0.0]]
    scObject.hub.IHubPntBc_B = [[500, 0.0, 0.0], [0.0, 200, 0.0], [0.0, 0.0, 300]]
    scObject.hub.r_CN_NInit = [[0.0],	[0.0],	[0.0]]
    scObject.hub.v_CN_NInit = [[0.0],	[0.0],	[0.0]]
    scObject.hub.sigma_BNInit = [[0.0], [0.0], [0.0]]
    scObject.hub.omega_BN_BInit = [[0.5], [-0.4], [0.7]]

    unitTestSim.InitializeSimulation()

    stopTime = 10.0
    unitTestSim.ConfigureStopTime(macros.sec2nano(stopTime))
    unitTestSim.ExecuteSimulation()

    r_CN_NOutput1 = addTimeColumn(dataLog.times(), dataLog.r_CN_N)
    sigma_BNOutput1 = addTimeColumn(dataLog.times(), dataLog.sigma_BN)

    ####################

    scObject = spacecraft.Spacecraft()
    scObject.ModelTag = "spacecraftBody"

    unitTaskName = "unitTask"  # arbitrary name (don't change)
    unitProcessName = "TestProcess"  # arbitrary name (don't change)

    #   Create a sim module as an empty container
    unitTestSim = SimulationBaseClass.SimBaseClass()

    # Create test thread
    testProcessRate = macros.sec2nano(0.01)  # update process rate update time
    testProc = unitTestSim.CreateNewProcess(unitProcessName)
    testProc.addTask(unitTestSim.CreateNewTask(unitTaskName, testProcessRate))

    # Add test module to runtime call list
    unitTestSim.AddModelToTask(unitTaskName, scObject)

    # Define location of force
    rBcB_B = numpy.array([0.4, 0.5, 0.2])
    rFB_B = rBcB_B + rFBc_B
    torquePntB_B = numpy.cross(rFB_B,force_B)

    # Add external force and torque
    extFTObject = extForceTorque.ExtForceTorque()
    extFTObject.ModelTag = "externalDisturbance"
    extFTObject.extTorquePntB_B = [[torquePntB_B[0]], [torquePntB_B[1]], [torquePntB_B[2]]]
    extFTObject.extForce_B = [[force_B[0]], [force_B[1]], [force_B[2]]]
    scObject.addDynamicEffector(extFTObject)
    unitTestSim.AddModelToTask(unitTaskName, extFTObject)

    dataLog2 = scObject.scStateOutMsg.recorder()
    unitTestSim.AddModelToTask(unitTaskName, dataLog2)

    # Define initial conditions of the spacecraft
    scObject.hub.mHub = 100
    scObject.hub.r_BcB_B = [[rBcB_B[0]], [rBcB_B[1]], [rBcB_B[2]]]
    scObject.hub.IHubPntBc_B = [[500, 0.0, 0.0], [0.0, 200, 0.0], [0.0, 0.0, 300]]
    scObject.hub.r_CN_NInit = [[0.0],	[0.0],	[0.0]]
    scObject.hub.v_CN_NInit = [[0.0],	[0.0],	[0.0]]
    scObject.hub.sigma_BNInit = [[0.0], [0.0], [0.0]]
    scObject.hub.omega_BN_BInit = [[0.5], [-0.4], [0.7]]

    unitTestSim.InitializeSimulation()

    stopTime = 10.0
    unitTestSim.ConfigureStopTime(macros.sec2nano(stopTime))
    unitTestSim.ExecuteSimulation()

    r_CN_NOutput2 = addTimeColumn(dataLog2.times(), dataLog2.r_CN_N)
    sigma_BNOutput2 = addTimeColumn(dataLog2.times(), dataLog2.sigma_BN)

    plt.figure()
    plt.clf()
    plt.plot(r_CN_NOutput1[:,0]*1e-9, r_CN_NOutput1[:,1], 'k', label = 'Torque About Point C', linewidth=3.0)
    plt.plot(r_CN_NOutput1[:,0]*1e-9,r_CN_NOutput1[:,2], 'k', r_CN_NOutput1[:,0]*1e-9, r_CN_NOutput1[:,3], 'k', linewidth=3.0)
    plt.plot(r_CN_NOutput2[:,0]*1e-9, r_CN_NOutput2[:,1], '--c', label = 'Torque About Point B')
    plt.plot(r_CN_NOutput2[:,0]*1e-9,r_CN_NOutput2[:,2], '--c', r_CN_NOutput2[:,0]*1e-9, r_CN_NOutput1[:,3], '--c')
    plt.xlabel('Time (s)')
    plt.ylabel('Inertial Position (m)')
    plt.legend(loc ='upper left', handlelength=3.5)
    PlotName = "scPlusPointBVsPointCTranslation"
    PlotTitle = "PointB Vs PointC Translation"
    format = r"width=0.8\textwidth"
    unitTestSupport.writeFigureLaTeX(PlotName, PlotTitle, plt, format, path)

    plt.figure()
    plt.clf()
    plt.plot(sigma_BNOutput1[:,0]*1e-9, sigma_BNOutput1[:,1], 'k', label = 'Torque About Point C', linewidth=3.0)
    plt.plot(sigma_BNOutput1[:,0]*1e-9, sigma_BNOutput1[:,2], 'k', sigma_BNOutput1[:,0]*1e-9, sigma_BNOutput1[:,3], 'k', linewidth=3.0)
    plt.plot(sigma_BNOutput2[:,0]*1e-9, sigma_BNOutput2[:,1], '--c', label = 'Torque About Point B')
    plt.plot(sigma_BNOutput2[:,0]*1e-9, sigma_BNOutput2[:,2], '--c', sigma_BNOutput2[:,0]*1e-9, sigma_BNOutput2[:,3], '--c')
    plt.xlabel('Time (s)')
    plt.ylabel('MRPs')
    plt.legend(loc ='upper right', handlelength=3.5)
    PlotName = "scPlusPointBVsPointCAttitude"
    PlotTitle = "PointB Vs PointC Attitude"
    format = r"width=0.8\textwidth"
    unitTestSupport.writeFigureLaTeX(PlotName, PlotTitle, plt, format, path)
    if show_plots:
        plt.show()
        plt.close('all')

    accuracy = 1e-8
    if not unitTestSupport.isArrayEqualRelative(r_CN_NOutput1[-1,1:4],r_CN_NOutput2[-1,1:4],3,accuracy):
        testFailCount += 1
        testMessages.append("FAILED: Spacecraft Point B Vs Point C test failed pos unit test")

    if not unitTestSupport.isArrayEqualRelative(sigma_BNOutput1[-1,1:4],sigma_BNOutput2[-1,1:4],3,accuracy):
        testFailCount += 1
        testMessages.append("FAILED: Spacecraft Point B Vs Point C test failed attitude unit test")

    if testFailCount == 0:
        print("PASSED: " + " Spacecraft Point B Vs Point C Integrated Sim Test")

    assert testFailCount < 1, testMessages

    # return fail count and join into a single string all messages in the list
    # testMessage
    return [testFailCount, ''.join(testMessages)]

@pytest.mark.parametrize("accuracy", [1e-3])
def scOptionalRef(show_plots, accuracy):
    """Module Unit Test"""
    # The __tracebackhide__ setting influences pytest showing of tracebacks:
    # the mrp_steering_tracking() function will not be shown unless the
    # --fulltrace command line option is specified.
    __tracebackhide__ = True

    testFailCount = 0  # zero unit test result counter
    testMessages = []  # create empty list to store test log messages

    scObject = spacecraft.Spacecraft()
    scObject.ModelTag = "spacecraftBody"

    unitTaskName = "unitTask"  # arbitrary name (don't change)
    unitProcessName = "TestProcess"  # arbitrary name (don't change)

    #   Create a sim module as an empty container
    unitTestSim = SimulationBaseClass.SimBaseClass()

    # Create test thread
    timeStep = 0.1
    testProcessRate = macros.sec2nano(timeStep)  # update process rate update time
    testProc = unitTestSim.CreateNewProcess(unitProcessName)
    testProc.addTask(unitTestSim.CreateNewTask(unitTaskName, testProcessRate))

    # Add test module to runtime call list
    unitTestSim.AddModelToTask(unitTaskName, scObject)

    dataLog = scObject.scStateOutMsg.recorder()
    unitTestSim.AddModelToTask(unitTaskName, dataLog)

    # add Earth
    gravFactory = simIncludeGravBody.gravBodyFactory()
    earth = gravFactory.createEarth()
    earth.isCentralBody = True  # ensure this is the central gravitational body
    scObject.gravField.gravBodies = spacecraft.GravBodyVector(list(gravFactory.gravBodies.values()))

    # add gravity gradient effector
    ggEff = GravityGradientEffector.GravityGradientEffector()
    ggEff.ModelTag = scObject.ModelTag
    ggEff.addPlanetName(earth.planetName)
    scObject.addDynamicEffector(ggEff)
    unitTestSim.AddModelToTask(unitTaskName, ggEff)

    # Define initial conditions of the spacecraft
    scObject.hub.mHub = 100
    scObject.hub.r_BcB_B = [[0.0], [0.0], [0.0]]
    scObject.hub.IHubPntBc_B = [[500, 0.0, 0.0], [0.0, 200, 0.0], [0.0, 0.0, 300]]
    scObject.hub.r_CN_NInit = [[7000000.0],	[0.0],	[0.0]]
    scObject.hub.v_CN_NInit = [[7000.0],	[0.0],	[0.0]]
    scObject.hub.sigma_BNInit = [[0.5], [0.4], [0.3]]
    scObject.hub.sigma_BNInit = [[0.], [0.], [1.0]]
    scObject.hub.omega_BN_BInit = [[0.5], [-0.4], [0.7]]

    # write attitude reference message
    attRef = messaging.AttRefMsgPayload()
    attRef.sigma_RN = [0.0, 0.0, 1.0]
    attRef.omega_RN_N = [0.0001, 0.0002, 0.0003]
    attRefMsg = messaging.AttRefMsg().write(attRef)
    scObject.attRefInMsg.subscribeTo(attRefMsg)

    # write translational reference message
    transRef = messaging.TransRefMsgPayload()
    transRef.r_RN_N = [1000000, 2000000, 3000000]
    transRef.v_RN_N = [2000, 3000, 4000]
    transRefMsg = messaging.TransRefMsg().write(transRef)
    scObject.transRefInMsg.subscribeTo(transRefMsg)

    unitTestSim.InitializeSimulation()

    stopTime = 0.2
    unitTestSim.ConfigureStopTime(macros.sec2nano(stopTime))
    unitTestSim.ExecuteSimulation()

    omegaOut = dataLog.omega_BN_B
    sigmaOut = dataLog.sigma_BN
    r_RN_Out = dataLog.r_BN_N
    v_RN_Out = dataLog.v_BN_N

    trueSigma = [attRef.sigma_RN]*3
    trueOmega = [[-0.0001, -0.0002, 0.0003]]*3
    truer_RN_N = [transRef.r_RN_N]*3
    truev_RN_N = [transRef.v_RN_N]*3

    testFailCount, testMessages = unitTestSupport.compareArray(trueSigma, sigmaOut,
                                                               accuracy, "sigma_BN",
                                                               testFailCount, testMessages)
    testFailCount, testMessages = unitTestSupport.compareArray(trueOmega, omegaOut,
                                                               accuracy, "omega_BN_B",
                                                               testFailCount, testMessages)
    testFailCount, testMessages = unitTestSupport.compareArray(truer_RN_N, r_RN_Out,
                                                               accuracy, "r_RN_N",
                                                               testFailCount, testMessages)
    testFailCount, testMessages = unitTestSupport.compareArray(truev_RN_N, v_RN_Out,
                                                               accuracy, "v_RN_N",
                                                               testFailCount, testMessages)

    if testFailCount == 0:
        print("PASSED: scPlus setting optional reference state input message")
    else:
        print("FAILED: scPlus setting optional reference state input message")

    assert testFailCount < 1, testMessages

    return [testFailCount, ''.join(testMessages)]

def scAccumDV():
    """Module Unit Test"""
    # The __tracebackhide__ setting influences pytest showing of tracebacks:
    # the mrp_steering_tracking() function will not be shown unless the
    # --fulltrace command line option is specified.
    __tracebackhide__ = True

    testFailCount = 0  # zero unit test result counter
    testMessages = []  # create empty list to store test log messages

    scObject = spacecraft.Spacecraft()
    scObject.ModelTag = "spacecraftBody"

    unitTaskName = "unitTask"  # arbitrary name (don't change)
    unitProcessName = "TestProcess"  # arbitrary name (don't change)

    #   Create a sim module as an empty container
    unitTestSim = SimulationBaseClass.SimBaseClass()

    # Create test thread
    timeStep = 0.1
    testProcessRate = macros.sec2nano(timeStep)  # update process rate update time
    testProc = unitTestSim.CreateNewProcess(unitProcessName)
    testProc.addTask(unitTestSim.CreateNewTask(unitTaskName, testProcessRate))

    # Add test module to runtime call list
    unitTestSim.AddModelToTask(unitTaskName, scObject)

    dataLog = scObject.scStateOutMsg.recorder()
    unitTestSim.AddModelToTask(unitTaskName, dataLog)

    # add Earth
    gravFactory = simIncludeGravBody.gravBodyFactory()
    earth = gravFactory.createEarth()
    earth.isCentralBody = True  # ensure this is the central gravitational body
    scObject.gravField.gravBodies = spacecraft.GravBodyVector(list(gravFactory.gravBodies.values()))

    # Define initial conditions of the spacecraft
    scObject.hub.mHub = 100
    scObject.hub.r_BcB_B = [[0.0], [100.0], [0.0]]
    scObject.hub.IHubPntBc_B = [[500, 0.0, 0.0], [0.0, 200, 0.0], [0.0, 0.0, 300]]
    scObject.hub.r_CN_NInit = [[-7000000.0],	[0.0],	[0.0]]
    scObject.hub.v_CN_NInit = [[0.0],	[7000.0],	[0.0]]
    scObject.hub.sigma_BNInit = [[0.0], [0.0], [0.0]]
    scObject.hub.omega_BN_BInit = [[0.0], [0.0], [numpy.pi/180]]

    unitTestSim.InitializeSimulation()

    stopTime = 0.5
    unitTestSim.ConfigureStopTime(macros.sec2nano(stopTime))
    unitTestSim.ExecuteSimulation()

    dataAccumDV_CN_B = dataLog.TotalAccumDVBdy
    dataAccumDV_BN_B = dataLog.TotalAccumDV_BN_B
    dataAccumDV_CN_N = dataLog.TotalAccumDV_CN_N

    accuracy = 1e-10
    truth_dataAccumDV_CN_B = [0.0, 0.0, 0.0]
    truth_dataAccumDV_CN_N = [0.0, 0.0, 0.0]
    v_r = numpy.cross(numpy.array(scObject.hub.omega_BN_BInit).T, -numpy.array(scObject.hub.r_BcB_B).T)[0]
    truth_dataAccumDV_BN_B = numpy.zeros(3)
    for i in range(len(dataLog.times())-1):
        if not unitTestSupport.isArrayEqual(dataAccumDV_CN_B[i+1],truth_dataAccumDV_CN_B,3,accuracy):
            testFailCount += 1
            testMessages.append("FAILED: Spacecraft Point C Accumulated DV test failed pos unit test")

        truth_dataAccumDV_BN_B += numpy.matmul(RigidBodyKinematics.MRP2C(dataLog.sigma_BN[i+1]),
                                              numpy.matmul(RigidBodyKinematics.MRP2C(dataLog.sigma_BN[i+1]).T,v_r) -
                                              numpy.matmul(RigidBodyKinematics.MRP2C(dataLog.sigma_BN[i]).T,v_r))
        if not unitTestSupport.isArrayEqual(dataAccumDV_BN_B[i+1],truth_dataAccumDV_BN_B,3,accuracy):
            testFailCount += 1
            testMessages.append("FAILED: Spacecraft Point B Accumulated DV test failed pos unit test")

        if not unitTestSupport.isArrayEqual(dataAccumDV_CN_N[i+1],truth_dataAccumDV_CN_N,3,accuracy):
            testFailCount += 1
            testMessages.append("FAILED: Spacecraft Point C Accumulated DV in inertial frame test failed pos unit test")

<<<<<<< HEAD
=======
    if testFailCount == 0:
        print("PASSED: Spacecraft Accumulated DV tests with offset CoM")

    return [testFailCount, ''.join(testMessages)]


def scAccumDVExtForce():
    """Module Unit Test"""
    # The __tracebackhide__ setting influences pytest showing of tracebacks:
    # the mrp_steering_tracking() function will not be shown unless the
    # --fulltrace command line option is specified.
    __tracebackhide__ = True

    testFailCount = 0  # zero unit test result counter
    testMessages = []  # create empty list to store test log messages

    scObject = spacecraft.Spacecraft()
    scObject.ModelTag = "spacecraftBody"

    unitTaskName = "unitTask"  # arbitrary name (don't change)
    unitProcessName = "TestProcess"  # arbitrary name (don't change)

    #   Create a sim module as an empty container
    unitTestSim = SimulationBaseClass.SimBaseClass()

    # Create test thread
    timeStep = 0.1
    testProcessRate = macros.sec2nano(timeStep)  # update process rate update time
    testProc = unitTestSim.CreateNewProcess(unitProcessName)
    testProc.addTask(unitTestSim.CreateNewTask(unitTaskName, testProcessRate))

    # Add test module to runtime call list
    unitTestSim.AddModelToTask(unitTaskName, scObject)

    # Add external force and torque
    extFTObject = extForceTorque.ExtForceTorque()
    extFTObject.ModelTag = "externalDisturbance"
    extFTObject.extTorquePntB_B = [[0], [0], [0]]
    extForce = numpy.array([random() for _ in range(3)])
    extFTObject.extForce_B = [[item] for item in extForce]
    scObject.addDynamicEffector(extFTObject)
    unitTestSim.AddModelToTask(unitTaskName, extFTObject)

    # Define initial conditions of the spacecraft
    scObject.hub.mHub = 100

    dataLog = scObject.scStateOutMsg.recorder()
    unitTestSim.AddModelToTask(unitTaskName, dataLog)

    unitTestSim.InitializeSimulation()
    stopTime = 0.5
    unitTestSim.ConfigureStopTime(macros.sec2nano(stopTime))
    unitTestSim.ExecuteSimulation()

    dataAccumDV_CN_N = dataLog.TotalAccumDV_CN_N
    timeArraySec = dataLog.times() * macros.NANO2SEC

    accuracy = 1e-10
    for i in range(len(dataLog.times())):
        truth_dataAccumDV_CN_N = extForce * timeArraySec[i] / scObject.hub.mHub
        if not unitTestSupport.isArrayEqual(dataAccumDV_CN_N[i], truth_dataAccumDV_CN_N, 3, accuracy):
            testFailCount += 1
            testMessages.append("FAILED: Spacecraft Point C Accumulated DV with external force test failed unit test")

>>>>>>> a4d04498
    if testFailCount == 0:
        print("PASSED: Spacecraft Accumulated DV tests with offset CoM")

    return [testFailCount, ''.join(testMessages)]


if __name__ == "__main__":
    # scAttRef(True, 1e-3)
    # SCTranslation(True)
    # SCTransAndRotation(True)
    # SCRotation(True)
    # SCTransBOE(True)
    # SCPointBVsPointC(True)
<<<<<<< HEAD
    scOptionalRef(True, 0.001)
    # scAccumDV()
=======
    # scOptionalRef(True, 0.001)
    # scAccumDV()
    scAccumDVExtForce()
>>>>>>> a4d04498
<|MERGE_RESOLUTION|>--- conflicted
+++ resolved
@@ -1098,8 +1098,6 @@
             testFailCount += 1
             testMessages.append("FAILED: Spacecraft Point C Accumulated DV in inertial frame test failed pos unit test")
 
-<<<<<<< HEAD
-=======
     if testFailCount == 0:
         print("PASSED: Spacecraft Accumulated DV tests with offset CoM")
 
@@ -1164,7 +1162,6 @@
             testFailCount += 1
             testMessages.append("FAILED: Spacecraft Point C Accumulated DV with external force test failed unit test")
 
->>>>>>> a4d04498
     if testFailCount == 0:
         print("PASSED: Spacecraft Accumulated DV tests with offset CoM")
 
@@ -1178,11 +1175,8 @@
     # SCRotation(True)
     # SCTransBOE(True)
     # SCPointBVsPointC(True)
-<<<<<<< HEAD
     scOptionalRef(True, 0.001)
     # scAccumDV()
-=======
     # scOptionalRef(True, 0.001)
     # scAccumDV()
-    scAccumDVExtForce()
->>>>>>> a4d04498
+    # scAccumDVExtForce()