cmake_minimum_required(VERSION 3.14)

# This is not clean, but as far is is needed for the prototyping effort. Any and all sources needed to compile either
# executable main.cpp and main-mrp-steering-controllers.cpp are set into the SRC variable and then the executable.
set(SRC
#        "main.cpp"
        "main-mrp-steering-controllers.cpp"
        "simulationDriver.h"
        "simulationDriver.cpp"
        "../architecture/system_model/sys_process.h"
        "../architecture/system_model/sys_process.cpp"
        "../architecture/system_model/sim_model.h"
        "../architecture/system_model/sim_model.cpp"
        "../architecture/system_model/sys_model_task.h"
        "../architecture/system_model/sys_model_task.cpp"
        "../fswAlgorithms/opticalNavigation/flybyODuKF/flybyODuKF.h"
        "../fswAlgorithms/attGuidance/flybyPoint/flybyPoint.h"
        "../fswAlgorithms/attDetermination/CSSEst/cssWlsEst.h"
        "../fswAlgorithms/attGuidance/sunSafePoint/sunSafePoint.h"
        "../fswAlgorithms/attControl/mrpSteering/mrpSteering.h"
        "../fswAlgorithms/attControl/rateServoFullNonlinear/rateServoFullNonlinear.h"
        "../fswAlgorithms/effectorInterfaces/rwMotorTorque/rwMotorTorque.h"
        "../architecture/alg_contain/alg_contain.h"
        "../architecture/alg_contain/alg_contain.cpp"
<<<<<<< HEAD


        "../fswAlgorithms/opticalNavigation/flybyODuKF/flybyODuKF.cpp"
        "../fswAlgorithms/attGuidance/flybyPoint/flybyPoint.cpp"
        "../architecture/utilities/bskLogging.cpp"
        "../architecture/_GeneralModuleFiles/sys_model.cpp"
        "../architecture/utilities/linearAlgebra.c"
        "../fswAlgorithms/attGuidance/attTrackingError/attTrackingError.c"
        "/share/basilisk/dist3/autoSource/cMsgCInterface/AttGuidMsg_C.cpp"
        "/share/basilisk/dist3/autoSource/cMsgCInterface/AttRefMsg_C.cpp"
        "/share/basilisk/dist3/autoSource/cMsgCInterface/NavAttMsg_C.cpp"
        "../architecture/utilities/rigidBodyKinematics.c"
        "../architecture/utilities/avsEigenSupport.cpp"
        "../architecture/utilities/moduleIdGenerator/moduleIdGenerator.cpp"



        "round.cpp"
        )

      #        "../fswAlgorithms/imageProcessing/centerOfBrightness/centerOfBrightness.h"
      #        "../fswAlgorithms/opticalNavigation/cobConverter/cobConverter.h"
=======
        messageProvider.cpp
        messageProvider.h)
>>>>>>> 3329781c

add_executable(SimulationDriver ${SRC})
add_executable(my_program main.cpp)
target_compile_definitions(SimulationDriver PUBLIC EIGEN_HAS_CXX11_MATH=0)

<<<<<<< HEAD
#string(LENGTH ${CMAKE_SOURCE_DIR} DIR_NAME_START)
#math(EXPR DIR_NAME_START "${DIR_NAME_START} + 1")
#string(SUBSTRING ${CMAKE_CURRENT_SOURCE_DIR} ${DIR_NAME_START} -1 DIR_NAME_STRING)
target_include_directories(SimulationDriver PRIVATE 
  "${CMAKE_SOURCE_DIR}"
  "${CMAKE_SOURCE_DIR}/.."
  "${CMAKE_SOURCE_DIR}/eigen"
  "/share/basilisk/dist3/autoSource")
set_target_properties(SimulationDriver PROPERTIES FOLDER "${DIR_NAME_STRING}")
#target_link_libraries(SimulationDriver PUBLIC centerOfBrightness)
#target_link_libraries(SimulationDriver PUBLIC cobConverter)

# Commenting out for now...
# target_link_libraries(SimulationDriver PUBLIC ${ARCHITECTURE_LIBS})
# target_link_libraries(SimulationDriver PUBLIC flybyODuKF)
# target_link_libraries(SimulationDriver PUBLIC flybyPoint)
# target_link_libraries(SimulationDriver PUBLIC attTrackingError)
# target_link_libraries(SimulationDriver PUBLIC attTrackingError)

#target_link_libraries(SimulationDriver PUBLIC algContain)
=======
target_include_directories(SimulationDriver PRIVATE "${CMAKE_SOURCE_DIR}")
set_target_properties(SimulationDriver PROPERTIES FOLDER "${DIR_NAME_STRING}")
target_link_libraries(SimulationDriver PUBLIC ${ARCHITECTURE_LIBS})
target_link_libraries(SimulationDriver PUBLIC centerOfBrightness)
target_link_libraries(SimulationDriver PUBLIC cobConverter)
target_link_libraries(SimulationDriver PUBLIC flybyODuKF)
target_link_libraries(SimulationDriver PUBLIC flybyPoint)
target_link_libraries(SimulationDriver PUBLIC attTrackingError)
target_link_libraries(SimulationDriver PUBLIC rwMotorTorque)
target_link_libraries(SimulationDriver PUBLIC cssWlsEst)
target_link_libraries(SimulationDriver PUBLIC sunSafePoint)
target_link_libraries(SimulationDriver PUBLIC mrpSteering)
target_link_libraries(SimulationDriver PUBLIC rateServoFullNonlinear)
target_link_libraries(SimulationDriver PUBLIC rwMotorTorque)

>>>>>>> 3329781c
set(TARGET_NAME "SimulationDriver")
#include(usingOpenCV)

if(NOT WIN32)
  target_compile_options(SimulationDriver PUBLIC "-fPIC")
endif()

set_target_properties(SimulationDriver PROPERTIES ARCHIVE_OUTPUT_DIRECTORY "${CMAKE_BINARY_DIR}/Basilisk")
set_target_properties(SimulationDriver PROPERTIES ARCHIVE_OUTPUT_DIRECTORY_DEBUG "${CMAKE_BINARY_DIR}/Basilisk")
set_target_properties(SimulationDriver PROPERTIES ARCHIVE_OUTPUT_DIRECTORY_RELEASE "${CMAKE_BINARY_DIR}/Basilisk")<|MERGE_RESOLUTION|>--- conflicted
+++ resolved
@@ -22,9 +22,9 @@
         "../fswAlgorithms/effectorInterfaces/rwMotorTorque/rwMotorTorque.h"
         "../architecture/alg_contain/alg_contain.h"
         "../architecture/alg_contain/alg_contain.cpp"
-<<<<<<< HEAD
-
-
+        messageProvider.cpp
+        messageProvider.h
+        # Added by Kevin for static linking instead of dynamic:
         "../fswAlgorithms/opticalNavigation/flybyODuKF/flybyODuKF.cpp"
         "../fswAlgorithms/attGuidance/flybyPoint/flybyPoint.cpp"
         "../architecture/utilities/bskLogging.cpp"
@@ -36,63 +36,40 @@
         "/share/basilisk/dist3/autoSource/cMsgCInterface/NavAttMsg_C.cpp"
         "../architecture/utilities/rigidBodyKinematics.c"
         "../architecture/utilities/avsEigenSupport.cpp"
-        "../architecture/utilities/moduleIdGenerator/moduleIdGenerator.cpp"
-
-
-
-        "round.cpp"
-        )
-
-      #        "../fswAlgorithms/imageProcessing/centerOfBrightness/centerOfBrightness.h"
-      #        "../fswAlgorithms/opticalNavigation/cobConverter/cobConverter.h"
-=======
-        messageProvider.cpp
-        messageProvider.h)
->>>>>>> 3329781c
+        "../architecture/utilities/moduleIdGenerator/moduleIdGenerator.cpp")
 
 add_executable(SimulationDriver ${SRC})
-add_executable(my_program main.cpp)
+#add_executable(my_program main.cpp)
+
+# Set up eigen for embedded system.
+# Disable C11 STD library implementations, they are not available on rv32.
 target_compile_definitions(SimulationDriver PUBLIC EIGEN_HAS_CXX11_MATH=0)
 
-<<<<<<< HEAD
-#string(LENGTH ${CMAKE_SOURCE_DIR} DIR_NAME_START)
-#math(EXPR DIR_NAME_START "${DIR_NAME_START} + 1")
-#string(SUBSTRING ${CMAKE_CURRENT_SOURCE_DIR} ${DIR_NAME_START} -1 DIR_NAME_STRING)
+# Setup includes (-I flags) for gcc
 target_include_directories(SimulationDriver PRIVATE 
   "${CMAKE_SOURCE_DIR}"
   "${CMAKE_SOURCE_DIR}/.."
   "${CMAKE_SOURCE_DIR}/eigen"
   "/share/basilisk/dist3/autoSource")
 set_target_properties(SimulationDriver PROPERTIES FOLDER "${DIR_NAME_STRING}")
-#target_link_libraries(SimulationDriver PUBLIC centerOfBrightness)
-#target_link_libraries(SimulationDriver PUBLIC cobConverter)
 
-# Commenting out for now...
+# Commenting out linked libraries. We going static baby.
 # target_link_libraries(SimulationDriver PUBLIC ${ARCHITECTURE_LIBS})
+# target_link_libraries(SimulationDriver PUBLIC centerOfBrightness)
+# target_link_libraries(SimulationDriver PUBLIC cobConverter)
 # target_link_libraries(SimulationDriver PUBLIC flybyODuKF)
 # target_link_libraries(SimulationDriver PUBLIC flybyPoint)
 # target_link_libraries(SimulationDriver PUBLIC attTrackingError)
-# target_link_libraries(SimulationDriver PUBLIC attTrackingError)
+# target_link_libraries(SimulationDriver PUBLIC rwMotorTorque)
+# target_link_libraries(SimulationDriver PUBLIC cssWlsEst)
+# target_link_libraries(SimulationDriver PUBLIC sunSafePoint)
+# target_link_libraries(SimulationDriver PUBLIC mrpSteering)
+# target_link_libraries(SimulationDriver PUBLIC rateServoFullNonlinear)
+# target_link_libraries(SimulationDriver PUBLIC rwMotorTorque)
 
-#target_link_libraries(SimulationDriver PUBLIC algContain)
-=======
-target_include_directories(SimulationDriver PRIVATE "${CMAKE_SOURCE_DIR}")
-set_target_properties(SimulationDriver PROPERTIES FOLDER "${DIR_NAME_STRING}")
-target_link_libraries(SimulationDriver PUBLIC ${ARCHITECTURE_LIBS})
-target_link_libraries(SimulationDriver PUBLIC centerOfBrightness)
-target_link_libraries(SimulationDriver PUBLIC cobConverter)
-target_link_libraries(SimulationDriver PUBLIC flybyODuKF)
-target_link_libraries(SimulationDriver PUBLIC flybyPoint)
-target_link_libraries(SimulationDriver PUBLIC attTrackingError)
-target_link_libraries(SimulationDriver PUBLIC rwMotorTorque)
-target_link_libraries(SimulationDriver PUBLIC cssWlsEst)
-target_link_libraries(SimulationDriver PUBLIC sunSafePoint)
-target_link_libraries(SimulationDriver PUBLIC mrpSteering)
-target_link_libraries(SimulationDriver PUBLIC rateServoFullNonlinear)
-target_link_libraries(SimulationDriver PUBLIC rwMotorTorque)
+set(TARGET_NAME "SimulationDriver")
 
->>>>>>> 3329781c
-set(TARGET_NAME "SimulationDriver")
+# No open CV for rv32
 #include(usingOpenCV)
 
 if(NOT WIN32)
