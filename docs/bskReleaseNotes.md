--- conflicted
+++ resolved
@@ -14,11 +14,8 @@
 ## Upcoming Version X.X
 <ul>
 <li>Created a new attitude guidance module for OpNav: opNavPoint. Similar to sunSafePoint, it matches a target heading with the OpNav heading for a simple and robust solution. </li>
-<<<<<<< HEAD
+    <li>added new tutorial on calling Python Spice functions within a Monte Carlo BSK simulation</li>
     <li>Added Keplerian Orbit class. This first implementation takes in elliptical orbit elements and can produce a varietry of related outputs like position, velocity, orbital period, etc.</li>
-=======
-    <li>added new tutorial on calling Python Spice functions within a Monte Carlo BSK simulation</li>
->>>>>>> ad238976
 </ul>
 
 ## Version 0.9.0
